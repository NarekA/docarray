import argparse
import functools
from time import perf_counter
<<<<<<< HEAD

import h5py

from docarray import Document, DocumentArray
=======
from typing import Iterable

from docarray import Document
>>>>>>> ea658c15
import numpy as np
import seaborn as sns
import matplotlib.pyplot as plt
import pandas as pd


def timer(func):
    @functools.wraps(func)
    def wrapper(*args, **kwargs):
        start = perf_counter()
        res = func(*args, **kwargs)
        return (perf_counter() - start, res)

    return wrapper


@timer
def create(da, docs):
    da.extend(docs)


@timer
def read(da, ids):
    da[ids]


@timer
def update(da, docs):
    da[[d.id for d in docs]] = docs


@timer
def delete(da, ids):
    del da[ids]


@timer
def find_by_condition(da, query):
    da.find(query)


@timer
def find_by_vector(da, query, limit):
    return da.find(query, limit=limit)


def get_docs(train):
    return [
        Document(
            id=str(i),
            embedding=x,
            tags={'i': int(i)},
        )
        for i, x in enumerate(train)
    ]


def fmt(value, unit):
    return '{:.3f} {}'.format(value, unit)


def recall(predicted, relevant, eval_at):
    if eval_at == 0:
        return 0.0
    predicted_at_k = predicted[:eval_at]
    n_predicted_and_relevant = len(
        set(predicted_at_k[:, 'id']).intersection(set(relevant[:, 'id']))
    )
    return n_predicted_and_relevant / len(relevant)


def recall_from_numpy(predicted, relevant, eval_at: int):
    """
    >>> recall_from_numpy([1,2,3,4,5], [5,4,3,2,1],5)
    1.0
    >>> recall_from_numpy([1,2,3,4,5], [5,4,3,2,1],4)
    0.8
    >>> recall_from_numpy([1,2,3,4,5], [5,4,3,2,1],3)
    0.3
    >>> recall_from_numpy([1,2,3,4,5], [5,4,3,2,1],2)
    0.4
    >>> recall_from_numpy([1,2,3,4,5], [5,4,3,2,1],1)
    0.2
    """
    if eval_at == 0:
        return 0.0
    predicted_at_k = predicted[:eval_at]
    n_predicted_and_relevant = len(set(predicted_at_k).intersection(set(relevant)))
    return n_predicted_and_relevant / len(relevant)


def save_benchmark_df(benchmark_df):
    benchmark_df.to_csv('benchmark-seconds.csv')

    benchmark_df['Indexing time (C)'] = benchmark_df['Indexing time (C)'].apply(
        lambda value: 1_000_000 / value
    )
    benchmark_df['Query (R)'] = benchmark_df['Query (R)'].apply(lambda value: 1 / value)
    benchmark_df['Update (U)'] = benchmark_df['Update (U)'].apply(
        lambda value: 1 / value
    )
    benchmark_df['Delete (D)'] = benchmark_df['Delete (D)'].apply(
        lambda value: 1 / value
    )
    benchmark_df['Find by vector'] = benchmark_df['Find by vector'].apply(
        lambda value: 1 / value
    )
    benchmark_df['Find by condition'] = benchmark_df['Find by condition'].apply(
        lambda value: 1 / value
    )

    benchmark_df.to_csv('benchmark-qps.csv')


def plot_results(
    find_by_vector_values, storage_backends, create_values, plot_legend=True
):
    find_df = pd.DataFrame(find_by_vector_values)
    find_df.index = [backend for backend, _ in storage_backends]
    find_df = find_df.drop(['sqlite'])
    print('\n\nQuery times')
    print(find_df)

    fig, (ax1, ax2) = plt.subplots(1, 2, figsize=(17, 5))

    find_df.plot(
        kind="bar",
        ax=ax1,
        fontsize=16,
        color=sns.color_palette('muted')[1:4],
        # title='Find by vector per backend and dataset size',
        # ylabel='seconds',
        rot=0,
        legend=plot_legend,
    )
    ax1.set_ylabel('seconds', fontsize=18)
    ax1.set_title('Find by vector per backend', fontsize=18)

    threshold = 0.3
    ax1.hlines(y=threshold, xmin=-20, xmax=20, linewidth=2, color='r', linestyle='--')

    create_df = pd.DataFrame(create_values)
    create_df.index = [backend for backend, _ in storage_backends]

    create_df = create_df.drop(['memory'])
    print('\n\nIndexing times')
    print(create_df)
    create_df.plot(
        kind="bar",
        ax=ax2,
        fontsize=16,
        color=sns.color_palette('muted')[1:4],
        # title='Indexing per backend and dataset size',
        # ylabel='seconds',
        rot=0,
        legend=plot_legend,
    )

    ax2.set_ylabel('seconds', fontsize=18)
    ax2.set_title('Indexing per backend', fontsize=18)

    plt.tight_layout()
    # ax1.legend(fontsize=15)
    # ax2.legend(fontsize=15)
    plt.savefig('benchmark.svg')


def load_sift_dataset(k):
    dataset_path = './sift-128-euclidean.hdf5'
    dataset = h5py.File(dataset_path, 'r')
    train = dataset['train']
    test = dataset['test']

    docs = get_docs(train)
    vector_queries = [x for x in test]
    ground_truth = [x[:k] for x in dataset['neighbors'][0 : len(vector_queries)]]

    return docs, vector_queries, ground_truth


def load_random_dataset(n_dim):
    dataset = np.random.rand(1000_000, n_dim)
    docs = get_docs(dataset)
    vector_queries = [np.random.rand(n_dim) for _ in range(1000)]

    return docs, vector_queries


def get_configuration_storage_backends(n_dim):
    parser = argparse.ArgumentParser()
    parser.add_argument(
        '--default-hnsw',
        help='Whether to use default HNSW configurations',
        action='store_true',
    )

    args = parser.parse_args()

    if args.default_hnsw:
        storage_backends = [
            ('memory', None),
            ('sqlite', None),
            (
                'annlite',
                {'n_dim': n_dim},
            ),
            ('qdrant', {'n_dim': n_dim, 'scroll_batch_size': 8}),
            ('weaviate', {'n_dim': n_dim}),
            ('elasticsearch', {'n_dim': n_dim}),
        ]
    else:
        storage_backends = [
            ('memory', None),
            ('sqlite', None),
            (
                'annlite',
                {
                    'n_dim': n_dim,
                    'ef_construction': 100,
                    'ef_search': 100,
                    'max_connection': 16,
                },
            ),
            (
                'qdrant',
                {'n_dim': n_dim, 'scroll_batch_size': 8, 'ef_construct': 100, 'm': 16},
            ),
            (
                'weaviate',
                {
                    'n_dim': n_dim,
                    'ef': 100,
                    'ef_construction': 100,
                    'max_connections': 16,
                },
            ),
            ('elasticsearch', {'n_dim': n_dim, 'ef_construction': 100, 'm': 16}),
        ]
    return storage_backends<|MERGE_RESOLUTION|>--- conflicted
+++ resolved
@@ -1,16 +1,12 @@
 import argparse
 import functools
 from time import perf_counter
-<<<<<<< HEAD
 
 import h5py
 
 from docarray import Document, DocumentArray
-=======
 from typing import Iterable
 
-from docarray import Document
->>>>>>> ea658c15
 import numpy as np
 import seaborn as sns
 import matplotlib.pyplot as plt
