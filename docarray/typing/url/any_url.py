--- conflicted
+++ resolved
@@ -32,7 +32,6 @@
 mimetypes.init([])
 
 
-<<<<<<< HEAD
 if is_pydantic_v2:
 
     @_register_proto(proto_type_name='any_url')
@@ -101,167 +100,18 @@
     class AnyUrl(BaseAnyUrl, AbstractType):
         host_required = (
             False  # turn off host requirement to allow passing of local paths as URL
-=======
-@_register_proto(proto_type_name='any_url')
-class AnyUrl(BaseAnyUrl, AbstractType):
-    host_required = (
-        False  # turn off host requirement to allow passing of local paths as URL
-    )
-
-    @classmethod
-    def mime_type(cls) -> str:
-        """Returns the mime type associated with the class."""
-        raise NotImplementedError
-
-    @classmethod
-    def extra_extensions(cls) -> List[str]:
-        """Returns a list of allowed file extensions for the class
-        that are not covered by the mimetypes library."""
-        raise NotImplementedError
-
-    def _to_node_protobuf(self) -> 'NodeProto':
-        """Convert Document into a NodeProto protobuf message. This function should
-        be called when the Document is nested into another Document that need to
-        be converted into a protobuf
-
-        :return: the nested item protobuf message
-        """
-        from docarray.proto import NodeProto
-
-        return NodeProto(text=str(self), type=self._proto_type_name)
-
-    @staticmethod
-    def _get_url_extension(url: str) -> str:
-        """
-        Extracts and returns the file extension from a given URL.
-        If no file extension is present, the function returns an empty string.
-
-
-        :param url: The URL to extract the file extension from.
-        :return: The file extension without the period, if one exists,
-            otherwise an empty string.
-        """
-
-        parsed_url = urllib.parse.urlparse(url)
-        ext = os.path.splitext(parsed_url.path)[1]
-        ext = ext[1:] if ext.startswith('.') else ext
-        return ext
-
-    @classmethod
-    def is_extension_allowed(cls, value: Any) -> bool:
-        """
-        Check if the file extension of the URL is allowed for this class.
-        First, it guesses the mime type of the file. If it fails to detect the
-        mime type, it then checks the extra file extensions.
-        Note: This method assumes that any URL without an extension is valid.
-
-        :param value: The URL or file path.
-        :return: True if the extension is allowed, False otherwise
-        """
-        if cls is AnyUrl:
-            return True
-
-        url_parts = value.split('?')
-        extension = cls._get_url_extension(value)
-        if not extension:
-            return True
-
-        mimetype, _ = mimetypes.guess_type(url_parts[0])
-        if mimetype and mimetype.startswith(cls.mime_type()):
-            return True
-
-        return extension in cls.extra_extensions()
-
-    @classmethod
-    def validate(
-        cls: Type[T],
-        value: Union[T, np.ndarray, Any],
-        field: 'ModelField',
-        config: 'BaseConfig',
-    ) -> T:
-        import os
-
-        abs_path: Union[T, np.ndarray, Any]
-        if (
-            isinstance(value, str)
-            and not value.startswith('http')
-            and not os.path.isabs(value)
-        ):
-            input_is_relative_path = True
-            abs_path = os.path.abspath(value)
-        else:
-            input_is_relative_path = False
-            abs_path = value
-
-        url = super().validate(abs_path, field, config)  # basic url validation
-
-        if not cls.is_extension_allowed(value):
-            raise ValueError(
-                f"The file '{value}' is not in a valid format for class '{cls.__name__}'."
-            )
-
-        return cls(str(value if input_is_relative_path else url), scheme=None)
-
-    @classmethod
-    def validate_parts(cls, parts: 'Parts', validate_port: bool = True) -> 'Parts':
-        """
-        A method used to validate parts of a URL.
-        Our URLs should be able to function both in local and remote settings.
-        Therefore, we allow missing `scheme`, making it possible to pass a file
-        path without prefix.
-        If `scheme` is missing, we assume it is a local file path.
-        """
-        scheme = parts['scheme']
-        if scheme is None:
-            # allow missing scheme, unlike pydantic
-            pass
-
-        elif cls.allowed_schemes and scheme.lower() not in cls.allowed_schemes:
-            raise errors.UrlSchemePermittedError(set(cls.allowed_schemes))
-
-        if validate_port:
-            cls._validate_port(parts['port'])
-
-        user = parts['user']
-        if cls.user_required and user is None:
-            raise errors.UrlUserInfoError()
-
-        return parts
-
-    @classmethod
-    def build(
-        cls,
-        *,
-        scheme: str,
-        user: Optional[str] = None,
-        password: Optional[str] = None,
-        host: str,
-        port: Optional[str] = None,
-        path: Optional[str] = None,
-        query: Optional[str] = None,
-        fragment: Optional[str] = None,
-        **_kwargs: str,
-    ) -> str:
-        """
-        Build a URL from its parts.
-        The only difference from the pydantic implementation is that we allow
-        missing `scheme`, making it possible to pass a file path without prefix.
-        """
-
-        # allow missing scheme, unlike pydantic
-        scheme_ = scheme if scheme is not None else ''
-        url = super().build(
-            scheme=scheme_,
-            user=user,
-            password=password,
-            host=host,
-            port=port,
-            path=path,
-            query=query,
-            fragment=fragment,
-            **_kwargs,
->>>>>>> 6c771125
         )
+
+        @classmethod
+        def mime_type(cls) -> str:
+            """Returns the mime type associated with the class."""
+            raise NotImplementedError
+
+        @classmethod
+        def extra_extensions(cls) -> List[str]:
+            """Returns a list of allowed file extensions for the class
+            that are not covered by the mimetypes library."""
+            raise NotImplementedError
 
         def _to_node_protobuf(self) -> 'NodeProto':
             """Convert Document into a NodeProto protobuf message. This function should
@@ -273,6 +123,48 @@
             from docarray.proto import NodeProto
 
             return NodeProto(text=str(self), type=self._proto_type_name)
+
+        @staticmethod
+        def _get_url_extension(url: str) -> str:
+            """
+            Extracts and returns the file extension from a given URL.
+            If no file extension is present, the function returns an empty string.
+
+
+            :param url: The URL to extract the file extension from.
+            :return: The file extension without the period, if one exists,
+                otherwise an empty string.
+            """
+
+            parsed_url = urllib.parse.urlparse(url)
+            ext = os.path.splitext(parsed_url.path)[1]
+            ext = ext[1:] if ext.startswith('.') else ext
+            return ext
+
+        @classmethod
+        def is_extension_allowed(cls, value: Any) -> bool:
+            """
+            Check if the file extension of the URL is allowed for this class.
+            First, it guesses the mime type of the file. If it fails to detect the
+            mime type, it then checks the extra file extensions.
+            Note: This method assumes that any URL without an extension is valid.
+
+            :param value: The URL or file path.
+            :return: True if the extension is allowed, False otherwise
+            """
+            if cls is AnyUrl:
+                return True
+
+            url_parts = value.split('?')
+            extension = cls._get_url_extension(value)
+            if not extension:
+                return True
+
+            mimetype, _ = mimetypes.guess_type(url_parts[0])
+            if mimetype and mimetype.startswith(cls.mime_type()):
+                return True
+
+            return extension in cls.extra_extensions()
 
         @classmethod
         def validate(
@@ -297,38 +189,12 @@
 
             url = super().validate(abs_path, field, config)  # basic url validation
 
-            if input_is_relative_path:
-                return cls(str(value), scheme=None)
-            else:
-                return cls(str(url), scheme=None)
-
-        @classmethod
-        def from_protobuf(cls: Type[T], pb_msg: 'str') -> T:
-            """
-            Read url from a proto msg.
-            :param pb_msg:
-            :return: url
-            """
-            return parse_obj_as(cls, pb_msg)
-
-        def load_bytes(self, timeout: Optional[float] = None) -> bytes:
-            """Convert url to bytes. This will either load or download the file and save
-            it into a bytes object.
-            :param timeout: timeout for urlopen. Only relevant if URI is not local
-            :return: bytes.
-            """
-            if urllib.parse.urlparse(self).scheme in {'http', 'https', 'data'}:
-                req = urllib.request.Request(
-                    self, headers={'User-Agent': 'Mozilla/5.0'}
+            if not cls.is_extension_allowed(value):
+                raise ValueError(
+                    f"The file '{value}' is not in a valid format for class '{cls.__name__}'."
                 )
-                urlopen_kwargs = {'timeout': timeout} if timeout is not None else {}
-                with urllib.request.urlopen(req, **urlopen_kwargs) as fp:  # type: ignore
-                    return fp.read()
-            elif os.path.exists(self):
-                with open(self, 'rb') as fp:
-                    return fp.read()
-            else:
-                raise FileNotFoundError(f'`{self}` is not a URL or a valid local path')
+
+            return cls(str(value if input_is_relative_path else url), scheme=None)
 
         @classmethod
         def validate_parts(cls, parts: 'Parts', validate_port: bool = True) -> 'Parts':
@@ -389,7 +255,138 @@
                 fragment=fragment,
                 **_kwargs,
             )
-            if scheme is None and url.startswith('://'):
-                # remove the `://` prefix, since scheme is missing
-                url = url[3:]
-            return url+
+            def _to_node_protobuf(self) -> 'NodeProto':
+                """Convert Document into a NodeProto protobuf message. This function should
+                be called when the Document is nested into another Document that need to
+                be converted into a protobuf
+
+                :return: the nested item protobuf message
+                """
+                from docarray.proto import NodeProto
+
+                return NodeProto(text=str(self), type=self._proto_type_name)
+
+            @classmethod
+            def validate(
+                cls: Type[T],
+                value: Union[T, np.ndarray, Any],
+                field: 'ModelField',
+                config: 'BaseConfig',
+            ) -> T:
+                import os
+
+                abs_path: Union[T, np.ndarray, Any]
+                if (
+                    isinstance(value, str)
+                    and not value.startswith('http')
+                    and not os.path.isabs(value)
+                ):
+                    input_is_relative_path = True
+                    abs_path = os.path.abspath(value)
+                else:
+                    input_is_relative_path = False
+                    abs_path = value
+
+                url = super().validate(abs_path, field, config)  # basic url validation
+
+                if input_is_relative_path:
+                    return cls(str(value), scheme=None)
+                else:
+                    return cls(str(url), scheme=None)
+
+            @classmethod
+            def from_protobuf(cls: Type[T], pb_msg: 'str') -> T:
+                """
+                Read url from a proto msg.
+                :param pb_msg:
+                :return: url
+                """
+                return parse_obj_as(cls, pb_msg)
+
+            def load_bytes(self, timeout: Optional[float] = None) -> bytes:
+                """Convert url to bytes. This will either load or download the file and save
+                it into a bytes object.
+                :param timeout: timeout for urlopen. Only relevant if URI is not local
+                :return: bytes.
+                """
+                if urllib.parse.urlparse(self).scheme in {'http', 'https', 'data'}:
+                    req = urllib.request.Request(
+                        self, headers={'User-Agent': 'Mozilla/5.0'}
+                    )
+                    urlopen_kwargs = {'timeout': timeout} if timeout is not None else {}
+                    with urllib.request.urlopen(req, **urlopen_kwargs) as fp:  # type: ignore
+                        return fp.read()
+                elif os.path.exists(self):
+                    with open(self, 'rb') as fp:
+                        return fp.read()
+                else:
+                    raise FileNotFoundError(
+                        f'`{self}` is not a URL or a valid local path'
+                    )
+
+            @classmethod
+            def validate_parts(
+                cls, parts: 'Parts', validate_port: bool = True
+            ) -> 'Parts':
+                """
+                A method used to validate parts of a URL.
+                Our URLs should be able to function both in local and remote settings.
+                Therefore, we allow missing `scheme`, making it possible to pass a file
+                path without prefix.
+                If `scheme` is missing, we assume it is a local file path.
+                """
+                scheme = parts['scheme']
+                if scheme is None:
+                    # allow missing scheme, unlike pydantic
+                    pass
+
+                elif cls.allowed_schemes and scheme.lower() not in cls.allowed_schemes:
+                    raise errors.UrlSchemePermittedError(set(cls.allowed_schemes))
+
+                if validate_port:
+                    cls._validate_port(parts['port'])
+
+                user = parts['user']
+                if cls.user_required and user is None:
+                    raise errors.UrlUserInfoError()
+
+                return parts
+
+            @classmethod
+            def build(
+                cls,
+                *,
+                scheme: str,
+                user: Optional[str] = None,
+                password: Optional[str] = None,
+                host: str,
+                port: Optional[str] = None,
+                path: Optional[str] = None,
+                query: Optional[str] = None,
+                fragment: Optional[str] = None,
+                **_kwargs: str,
+            ) -> str:
+                """
+                Build a URL from its parts.
+                The only difference from the pydantic implementation is that we allow
+                missing `scheme`, making it possible to pass a file path without prefix.
+                """
+
+                # allow missing scheme, unlike pydantic
+                scheme_ = scheme if scheme is not None else ''
+                url = super().build(
+                    scheme=scheme_,
+                    user=user,
+                    password=password,
+                    host=host,
+                    port=port,
+                    path=path,
+                    query=query,
+                    fragment=fragment,
+                    **_kwargs,
+                )
+                if scheme is None and url.startswith('://'):
+                    # remove the `://` prefix, since scheme is missing
+                    url = url[3:]
+                return url