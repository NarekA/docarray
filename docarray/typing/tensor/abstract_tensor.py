--- conflicted
+++ resolved
@@ -23,11 +23,8 @@
 from docarray.base_doc.io.json import orjson_dumps
 from docarray.computation import AbstractComputationalBackend
 from docarray.typing.abstract_type import AbstractType
-<<<<<<< HEAD
+from docarray.utils._internal._typing import safe_issubclass
 from docarray.utils._internal.pydantic import is_pydantic_v2
-=======
-from docarray.utils._internal._typing import safe_issubclass
->>>>>>> 6c771125
 
 if is_pydantic_v2:
     from pydantic import GetCoreSchemaHandler, GetJsonSchemaHandler
@@ -63,17 +60,9 @@
     """
 
     def _equals_special_case(cls, other):
-<<<<<<< HEAD
-        is_type = (
-            isinstance(other, type) and other is not type
-        )  # type does not have .mro()
-        is_tensor = is_type and AbstractTensor in other.mro()
-        same_parents = is_tensor and cls.mro()[1:] == other.mro()[1:]
-=======
         is_type = isinstance(other, type)
         is_tensor = is_type and AbstractTensor in other.__mro__
         same_parents = is_tensor and cls.__mro__[1:] == other.__mro__[1:]
->>>>>>> 6c771125
 
         subclass_target_shape = getattr(other, '__docarray_target_shape__', False)
         self_target_shape = getattr(cls, '__docarray_target_shape__', False)
