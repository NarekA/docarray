from contextlib import contextmanager
from itertools import chain
from typing import (
    TYPE_CHECKING,
    Any,
    Dict,
    Iterable,
    List,
    Optional,
    Tuple,
    Type,
    TypeVar,
    Union,
    cast,
    overload,
)

from pydantic import BaseModel, parse_obj_as

from docarray.array.abstract_array import AnyDocumentArray
from docarray.array.array.array import DocumentArray
from docarray.base_document import AnyDocument, BaseDocument
from docarray.typing import NdArray
from docarray.typing.tensor.abstract_tensor import AbstractTensor
from docarray.utils._typing import is_tensor_union
from docarray.utils.misc import is_tf_available, is_torch_available

if TYPE_CHECKING:
    from pydantic import BaseConfig
    from pydantic.fields import ModelField

    from docarray.proto import DocumentArrayStackedProto

torch_available = is_torch_available()
if torch_available:
    from docarray.typing import TorchTensor
else:
    TorchTensor = None  # type: ignore

tf_available = is_tf_available()
if tf_available:
    import tensorflow as tf  # type: ignore

    from docarray.typing import TensorFlowTensor
else:
    TensorFlowTensor = None  # type: ignore

T_doc = TypeVar('T_doc', bound=BaseDocument)
T = TypeVar('T', bound='DocumentArrayStacked')
IndexIterType = Union[slice, Iterable[int], Iterable[bool], None]


class DocumentArrayStacked(AnyDocumentArray[T_doc]):
    """
    DocumentArrayStacked is a container of Documents appropriates to perform
    computation that require batches of data (ex: matrix multiplication, distance
    calculation, deep learning forward pass)

    A DocumentArrayStacked is similar to {class}`~docarray.array.DocumentArray`
    but the field of the Document that are {class}`~docarray.typing.AnyTensor` are
    stacked into a batches of AnyTensor. Like {class}`~docarray.array.DocumentArray`
    you can be precise a Document schema by using the `DocumentArray[MyDocument]`
    syntax where MyDocument is a Document class (i.e. schema).
    This creates a DocumentArray that can only contains Documents of
    the type 'MyDocument'.

    :param docs: a DocumentArray
    :param tensor_type: Class used to wrap the stacked tensors

    """

    document_type: Type[BaseDocument] = AnyDocument
    _docs: DocumentArray

    def __init__(
        self: T,
        docs: Optional[Union[DocumentArray, Iterable[T_doc]]] = None,
        tensor_type: Type['AbstractTensor'] = NdArray,
    ):
        self._doc_columns: Dict[str, 'DocumentArrayStacked'] = {}
        self._tensor_columns: Dict[str, AbstractTensor] = {}
        self.tensor_type = tensor_type

        self.from_iterable_document(docs)

    def from_iterable_document(
        self: T, docs: Optional[Union[DocumentArray, Iterable[T_doc]]]
    ):
        self._docs = (
            docs
            if isinstance(docs, DocumentArray)
            else DocumentArray.__class_getitem__(self.document_type)(
                docs, tensor_type=self.tensor_type
            )
        )
        self.tensor_type = self._docs.tensor_type
        self._doc_columns, self._tensor_columns = self._create_columns(
            self._docs, tensor_type=self.tensor_type
        )

        self._add_ref_to_docs()

    def _add_ref_to_docs(self) -> None:
        for i, doc in enumerate(self._docs):
            if doc._da_ref is not None and doc._da_ref is not self:
                raise ValueError(
                    f'{doc} already belong to {doc._da_ref} and cannot be stack again'
                )
            doc._da_ref = self
            doc._da_index = i

    @classmethod
    def _from_da_and_columns(
        cls: Type[T],
        docs: DocumentArray,
        doc_columns: Dict[str, 'DocumentArrayStacked'],
        tensor_columns: Dict[str, AbstractTensor],
    ) -> T:
        """Create a DocumentArrayStacked from a DocumentArray
        and an associated dict of columns"""
        # below __class_getitem__ is called explicitly instead
        # of doing DocumentArrayStacked[docs.document_type]
        # because mypy has issues with class[...] notation at runtime.
        # see bug here: https://github.com/python/mypy/issues/13026
        # as of 2023-01-05 it should be fixed on mypy master, though, see
        # here: https://github.com/python/typeshed/issues/4819#issuecomment-1354506442

        da_stacked: T = DocumentArray.__class_getitem__(cls.document_type)([]).stack()
        da_stacked._doc_columns = doc_columns
        da_stacked._tensor_columns = tensor_columns
        da_stacked._docs = docs
        return da_stacked

    def to(self: T, device: str) -> T:
        """Move all tensors of this DocumentArrayStacked to the given device

        :param device: the device to move the data to
        """
        for field in self._tensor_columns.keys():
            col_tens: AbstractTensor = self._tensor_columns[field]
            self._tensor_columns[field] = col_tens.__class__._docarray_from_native(
                col_tens.get_comp_backend().to_device(col_tens, device)
            )
        for field in self._doc_columns.keys():
            col_doc: 'DocumentArrayStacked' = self._doc_columns[field]
            col_doc.to(device)
        return self

    @classmethod
    def _create_columns(
        cls: Type[T], docs: DocumentArray, tensor_type: Type[AbstractTensor]
    ) -> Tuple[Dict[str, 'DocumentArrayStacked'], Dict[str, AbstractTensor]]:

        if len(docs) == 0:
            return {}, {}

        doc_columns: Dict[str, DocumentArrayStacked] = dict()
        tensor_columns: Dict[str, AbstractTensor] = dict()

        for field_name, field in cls.document_type.__fields__.items():
            field_type = field.outer_type_

            if is_tensor_union(field_type):
                field_type = tensor_type

            if tf_available and isinstance(
                getattr(docs[0], field_name), TensorFlowTensor
            ):
                # tf.Tensor does not allow item assignment, therefore the optimized way
                # of initializing an empty array and assigning values to it iteratively
                # does not work here, therefore handle separately.
                tf_stack = []
                for i, doc in enumerate(docs):
                    val = getattr(doc, field_name)
                    if val is None:
                        val = tensor_type.get_comp_backend().none_value()
                    tf_stack.append(val.tensor)
                    del val.tensor

                stacked: tf.Tensor = tf.stack(tf_stack)
                tensor_columns[field_name] = TensorFlowTensor(stacked)
                for i, doc in enumerate(docs):
                    val = getattr(doc, field_name)
                    x = tensor_columns[field_name][i].tensor
                    val.tensor = x

            elif isinstance(field_type, type):
                if issubclass(field_type, AbstractTensor):
                    tensor = getattr(docs[0], field_name)
                    column_shape = (
                        (len(docs), *tensor.shape)
                        if tensor is not None
                        else (len(docs),)
                    )
                    tensor_columns[field_name] = field_type._docarray_from_native(
                        field_type.get_comp_backend().empty(
                            column_shape,
                            dtype=tensor.dtype if hasattr(tensor, 'dtype') else None,
                            device=tensor.device if hasattr(tensor, 'device') else None,
                        )
                    )

                    for i, doc in enumerate(docs):
                        val = getattr(doc, field_name)
                        if val is None:
                            val = tensor_type.get_comp_backend().none_value()

                        cast(AbstractTensor, tensor_columns[field_name])[i] = val

                        # If the stacked tensor is rank 1, the individual tensors are
                        # rank 0 (scalar)
                        # This is problematic because indexing a rank 1 tensor in numpy
                        # returns a value instead of a tensor
                        # We thus chose to convert the individual rank 0 tensors to rank 1
                        # This does mean that stacking rank 0 tensors will transform them
                        # to rank 1
                        tensor = tensor_columns[field_name]
                        if tensor.get_comp_backend().n_dim(tensor) == 1:
                            setattr(
                                doc, field_name, tensor_columns[field_name][i : i + 1]
                            )
                        else:
                            setattr(doc, field_name, tensor_columns[field_name][i])
                        del val

                elif issubclass(field_type, BaseDocument):
                    doc_columns[field_name] = getattr(docs, field_name).stack()
                    for i, doc in enumerate(docs):
                        setattr(doc, field_name, doc_columns[field_name][i])

                elif issubclass(field_type, DocumentArray):
                    for doc in docs:
                        setattr(doc, field_name, getattr(doc, field_name).stack())

        return doc_columns, tensor_columns

    def _get_array_attribute(
        self: T,
        field: str,
    ) -> Union[List, 'DocumentArrayStacked', AbstractTensor]:
        """Return all values of the fields from all docs this array contains

        :param field: name of the fields to extract
        :return: Returns a list of the field value for each document
        in the array like container
        """
        if field in self._doc_columns.keys():
            return self._doc_columns[field]
        elif field in self._tensor_columns.keys():
            return self._tensor_columns[field]
        else:
            return getattr(self._docs, field)

    def _set_array_attribute(
        self: T,
        field: str,
        values: Union[List, T, AbstractTensor],
    ):
        """Set all Documents in this DocumentArray using the passed values

        :param field: name of the fields to extract
        :values: the values to set at the DocumentArray level
        """
        if field in self._doc_columns.keys() and not isinstance(values, List):
            values_ = cast(T, values)
            self._doc_columns[field] = values_
        elif field in self._tensor_columns.keys() and not isinstance(values, List):

            type_ = cast(AbstractTensor, self.document_type._get_field_type(field))
            shaped_type = (
                type_.__unparametrizedcls__
                if type_.__unparametrizedcls__ is not None
                else type_
            )
            values__ = parse_obj_as(shaped_type, values)  # type: ignore
            # TODO: here we should validate that the shape is correct, maybe create a
            # __unparametrizedcls__[len(self), X ,Y] ...
            self._tensor_columns[field] = values__
            for i, doc in enumerate(self):
                object.__setattr__(doc, field, self._tensor_columns[field][i])
        else:
            setattr(self._docs, field, values)

    @overload
    def __getitem__(self: T, item: int) -> T_doc:
        ...

    @overload
    def __getitem__(self: T, item: IndexIterType) -> T:
        ...

    def __getitem__(self, item):
        if item is None:
            return self  # PyTorch behaviour
        # multiple docs case
        if isinstance(item, (slice, Iterable)):
            item_ = cast(Iterable, item)
            return self._get_from_data_and_columns(item_)
        # single doc case
        doc = self._docs[item]
        return doc

    @overload
    def __setitem__(self: T, key: int, value: T_doc):
        ...

    @overload
    def __setitem__(self: T, key: IndexIterType, value: T):
        ...

    def __setitem__(self: T, key: Union[int, IndexIterType], value: Union[T, T_doc]):
        # multiple docs case
        if isinstance(key, (slice, Iterable)):
<<<<<<< HEAD
            return self._set_data_and_columns(key, value)
        # single doc case
        doc = self._docs[key]
        for field in self._doc_columns.keys():
            object.__setattr__(doc, field, self._doc_columns[field][key])
        for field in self._tensor_columns.keys():
            BaseModel.__setattr__(doc, field, self._tensor_columns[field][key])
        return doc
=======
            self._set_data_and_columns(key, value)
        else:
            # single doc case
            key_ = cast(int, key)
            value_ = cast(T_doc, value)
            self._docs[key_] = value_
            for field in chain(self._tensor_columns.keys(), self._doc_columns.keys()):
                self._tensor_columns[field][key_] = getattr(value_, field)
>>>>>>> f78538a7

    @overload
    def __delitem__(self: T, key: int) -> None:
        ...

    @overload
    def __delitem__(self: T, key: IndexIterType) -> None:
        ...

    def __delitem__(self, key) -> None:
        raise NotImplementedError(
            f'{self.__class__.__name__} does not implement '
            f'__del_item__. You are trying to delete an element'
            f'from {self.__class__.__name__} which is not '
            f'designed for this operation. Please `unstack`'
            f' before doing the deletion'
        )

    def _get_from_data_and_columns(self: T, item: Union[Tuple, Iterable]) -> T:
        """Delegates the access to the data and the columns,
        and combines into a stacked da.

        :param item: the item used as index. Needs to be a valid index for both
            DocumentArray (data) and column types (torch/tensorflow/numpy tensors)
        :return: a DocumentArrayStacked, indexed according to `item`
        """
        if isinstance(item, tuple):
            item = list(item)
        # get documents
        docs_indexed = self._docs[item]
        # get doc columns
        doc_columns_indexed = {k: col[item] for k, col in self._doc_columns.items()}
        doc_columns_indexed_ = cast(
            Dict[str, 'DocumentArrayStacked'], doc_columns_indexed
        )
        # get tensor columns
        tensor_columns_indexed = {
            k: col[item] for k, col in self._tensor_columns.items()
        }
        return self._from_da_and_columns(
            docs_indexed, doc_columns_indexed_, tensor_columns_indexed
        )

    def _set_data_and_columns(
        self: T,
        index_item: Union[Tuple, Iterable, slice],
        value: Union[T, BaseDocument],
    ):
        """Delegates the setting to the data and the columns.

        :param index_item: the key used as index. Needs to be a valid index for both
            DocumentArray (data) and column types (torch/tensorflow/numpy tensors)
        :value: the value to set at the `key` location
        """
        if isinstance(index_item, tuple):
            index_item = list(index_item)

        # set data and prepare columns
        doc_cols_to_set: Dict[str, DocumentArrayStacked]
        tens_cols_to_set: Dict[str, AbstractTensor]
        if isinstance(value, DocumentArray):
            self._docs[index_item] = value
            doc_cols_to_set, tens_cols_to_set = self._create_columns(
                value, self.tensor_type
            )
        elif isinstance(value, DocumentArrayStacked):
            self._docs[index_item] = value._docs
            doc_cols_to_set = value._doc_columns
            tens_cols_to_set = value._tensor_columns
        else:
            raise TypeError(f'Can not set a DocumentArrayStacked with {type(value)}')

        # set columns
        for col_key in self._doc_columns.keys():
            self._doc_columns[col_key][index_item] = doc_cols_to_set[col_key]
        for col_key in self._tensor_columns.keys():
            self._tensor_columns[col_key][index_item] = tens_cols_to_set[col_key]

    def __iter__(self):
        for i in range(len(self)):
            yield self[i]

    def __len__(self):
        return len(self._docs)

    @classmethod
    def from_protobuf(cls: Type[T], pb_msg: 'DocumentArrayStackedProto') -> T:
        """create a Document from a protobuf message"""

        docs: DocumentArray = DocumentArray(
            cls.document_type.from_protobuf(doc_proto)
            for doc_proto in pb_msg.list_.docs
        )
        da: T = cls(DocumentArray([]))

        da._docs = docs
        da._doc_columns = pb_msg.doc_columns
        da._tensor_columns = pb_msg.tensor_columns
        return da

    def to_protobuf(self) -> 'DocumentArrayStackedProto':
        """Convert DocumentArray into a Protobuf message"""
        from docarray.proto import (
            DocumentArrayProto,
            DocumentArrayStackedProto,
            NdArrayProto,
        )

        da_proto = DocumentArrayProto()
        for doc in self:
            da_proto.docs.append(doc.to_protobuf())

        doc_columns_proto: Dict[str, DocumentArrayStackedProto] = dict()
        tens_columns_proto: Dict[str, NdArrayProto] = dict()
        for field, col_doc in self._doc_columns.items():
            doc_columns_proto[field] = col_doc.to_protobuf()
        for field, col_tens in self._tensor_columns.items():
            tens_columns_proto[field] = col_tens.to_protobuf()

        return DocumentArrayStackedProto(
            list_=da_proto,
            doc_columns=doc_columns_proto,
            tensor_columns=tens_columns_proto,
        )

    def unstack(self: T) -> DocumentArray:
        """Convert DocumentArrayStacked into a DocumentArray.

        Note this destroys the arguments and returns a new DocumentArray
        """
        for i, doc in enumerate(self._docs):
            for field in self._doc_columns.keys():
                val_doc = self._doc_columns[field]
                BaseModel.__setattr__(doc, field, val_doc[i])

            for field in self._tensor_columns.keys():
                val_tens = self._tensor_columns[field]
                BaseModel.__setattr__(doc, field, val_tens[i])

                # NOTE: here we might need to copy the tensor
                # see here
                # https://discuss.pytorch.org/t/what-happened-to-a-view-of-a-tensor
                # -when-the-original-tensor-is-deleted/167294 # noqa: E501

            doc._da_ref = None

            for field_name, _ in self._docs.document_type.__fields__.items():
                field_type = self.document_type._get_field_type(field_name)
                if isinstance(field_type, type) and issubclass(
                    field_type, DocumentArray
                ):
                    setattr(doc, field_name, getattr(doc, field_name).unstack())

        for field in list(self._doc_columns.keys()):
            # list needed here otherwise we are modifying the dict while iterating
            del self._doc_columns[field]

        for field in list(self._tensor_columns.keys()):
            # list needed here otherwise we are modifying the dict while iterating
            del self._tensor_columns[field]

        da_list = self._docs
        return da_list

    @contextmanager
    def unstacked_mode(self):
        """
        Context manager to put the DocumentArrayStacked in unstacked mode and stack it
        when exiting the context manager.
        EXAMPLE USAGE
        .. code-block:: python
            with da.unstacked_mode():
                ...
        """
        try:
            da_unstacked = DocumentArrayStacked.unstack(self)
            yield da_unstacked
        finally:
            self._docs = da_unstacked
            self.from_iterable_document(da_unstacked)

    @classmethod
    def validate(
        cls: Type[T],
        value: Union[T, Iterable[T_doc]],
        field: 'ModelField',
        config: 'BaseConfig',
    ) -> T:
        if isinstance(value, cls):
            return value
        elif isinstance(value, Iterable):
            return cls(DocumentArray(value))
        else:
            raise TypeError(f'Expecting an Iterable of {cls.document_type}')

    def traverse_flat(
        self: 'AnyDocumentArray',
        access_path: str,
    ) -> Union[List[Any], 'TorchTensor', 'NdArray']:
        nodes = list(AnyDocumentArray._traverse(node=self, access_path=access_path))
        flattened = AnyDocumentArray._flatten_one_level(nodes)

        cls_to_check = (NdArray, TorchTensor) if TorchTensor is not None else (NdArray,)

        if len(flattened) == 1 and isinstance(flattened[0], cls_to_check):
            return flattened[0]
        else:
            return flattened<|MERGE_RESOLUTION|>--- conflicted
+++ resolved
@@ -311,16 +311,6 @@
     def __setitem__(self: T, key: Union[int, IndexIterType], value: Union[T, T_doc]):
         # multiple docs case
         if isinstance(key, (slice, Iterable)):
-<<<<<<< HEAD
-            return self._set_data_and_columns(key, value)
-        # single doc case
-        doc = self._docs[key]
-        for field in self._doc_columns.keys():
-            object.__setattr__(doc, field, self._doc_columns[field][key])
-        for field in self._tensor_columns.keys():
-            BaseModel.__setattr__(doc, field, self._tensor_columns[field][key])
-        return doc
-=======
             self._set_data_and_columns(key, value)
         else:
             # single doc case
@@ -329,7 +319,6 @@
             self._docs[key_] = value_
             for field in chain(self._tensor_columns.keys(), self._doc_columns.keys()):
                 self._tensor_columns[field][key_] = getattr(value_, field)
->>>>>>> f78538a7
 
     @overload
     def __delitem__(self: T, key: int) -> None:
