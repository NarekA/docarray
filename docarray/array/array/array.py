--- conflicted
+++ resolved
@@ -60,13 +60,8 @@
     return _delegate_meth
 
 
-<<<<<<< HEAD
-class DocumentArray(
-    GenericModel, IndexingSequenceMixin[T_doc], IOMixinArray, AnyDocumentArray[T_doc]
-=======
 class DocArray(
-    IndexingSequenceMixin[T_doc], PushPullMixin, IOMixinArray, AnyDocArray[T_doc]
->>>>>>> 5d48be80
+    GenericModel, IndexingSequenceMixin[T_doc], PushPullMixin, IOMixinArray, AnyDocArray[T_doc]
 ):
     """
      DocArray is a container of Documents.
@@ -129,12 +124,8 @@
 
     """
 
-<<<<<<< HEAD
     data: List[T_doc] = []
-    _document_type: Type[BaseDocument] = AnyDocument
-=======
-    document_type: Type[BaseDoc] = AnyDoc
->>>>>>> 5d48be80
+    _document_type: Type[BaseDoc] = AnyDoc
 
     def __init__(
         self,
@@ -166,15 +157,9 @@
             yield self._validate_one_doc(doc)
 
     def _validate_one_doc(self, doc: T_doc) -> T_doc:
-<<<<<<< HEAD
-        """Validate if a Document is compatible with this DocumentArray"""
-        if not issubclass(self._document_type, AnyDocument) and not isinstance(
+        """Validate if a Document is compatible with this DocArray"""
+        if not issubclass(self._document_type, AnyDoc) and not isinstance(
             doc, self._document_type
-=======
-        """Validate if a Document is compatible with this DocArray"""
-        if not issubclass(self.document_type, AnyDoc) and not isinstance(
-            doc, self.document_type
->>>>>>> 5d48be80
         ):
             raise ValueError(f'{doc} is not a {self._document_type}')
         return doc
