name: CI

on:
  workflow_call:
    inputs:
      config-path:
        type: string
    secrets:
      JINA_AUTH_TOKEN:
        required: false
  pull_request:
    types: [opened, synchronize, reopened]


jobs:

  lint-ruff:
    runs-on: ubuntu-latest
    steps:
      - uses: actions/checkout@v2.5.0
      - name: Set up Python 3.8
        uses: actions/setup-python@v4
        with:
          python-version: 3.8
      - name: Lint with ruff
        run: |
          python -m pip install --upgrade pip
          python -m pip install poetry
          poetry install 

          # stop the build if there are Python syntax errors or undefined names
          poetry run ruff docarray
          # exit-zero treats all errors as warnings. The GitHub editor is 127 chars wide
          poetry run ruff docarray

  check-black:
    runs-on: ubuntu-latest
    steps:
      - uses: actions/checkout@v2.5.0
      - name: Set up Python 3.8
        uses: actions/setup-python@v4
        with:
          python-version: 3.8
      - name: check black
        run: |
          python -m pip install --upgrade pip
          python -m pip install poetry
          poetry install --only dev 
          poetry run black --check .

        env:
          CHANGED_FILES: ${{ steps.file_changes.outputs.added_modified }}

  import-test:
    runs-on: ubuntu-latest
    steps:
      - uses: actions/checkout@v2.5.0
      - name: Set up Python 3.8
        uses: actions/setup-python@v4
        with:
          python-version: 3.8
      - name: Prepare environment
        run: |
          python -m pip install --upgrade pip
          python -m pip install poetry
          poetry install --without dev
          poetry run pip install tensorflow==2.12.0
          poetry run pip install jax
          poetry run pip uninstall -y torch
          poetry run pip install torch
      - name: Test basic import
        run: poetry run python -c 'from docarray import DocList, BaseDoc'

  # it is time to say bye bye to mypy because of the way we handle support of pydantic v1 and v2
  # check-mypy:
  #   runs-on: ubuntu-latest
  #   steps:
  #     - uses: actions/checkout@v2.5.0
  #     - name: Set up Python 3.8
  #       uses: actions/setup-python@v4
  #       with:
  #         python-version: 3.8
  #     - name: check mypy
  #       run: |
  #         python -m pip install --upgrade pip
  #         python -m pip install poetry
  #         poetry install --all-extras
  #         poetry run mypy docarray


  docarray-test:
    needs: [import-test]
    runs-on: ubuntu-latest
    strategy:
      fail-fast: false
      matrix:
        python-version: [3.8]
        pydantic-v2: ["true", "false"]
        test-path: [tests/integrations, tests/units, tests/documentation]
    steps:
      - uses: actions/checkout@v2.5.0
      - name: Set up Python ${{ matrix.python-version }}
        uses: actions/setup-python@v4
        with:
          python-version: ${{ matrix.python-version }}
      - name: Prepare environment
        run: |
          python -m pip install --upgrade pip
          python -m pip install poetry
          poetry install --all-extras
          poetry run pip install elasticsearch==8.6.2
<<<<<<< HEAD
          ./scripts/install_pydantic_v2.sh ${{ matrix.pydantic-v2 }}
=======
          poetry run pip uninstall -y torch
          poetry run pip install torch
>>>>>>> cd4854c9
          sudo apt-get update
          sudo apt-get install --no-install-recommends ffmpeg
          
      - name: Test
        id: test
        run: |
          poetry run pytest -m "not (tensorflow or benchmark or index or jax)" --cov=docarray --cov-report=xml ${{ matrix.test-path }} --ignore=tests/integrations/store/test_jac.py
          echo "flag it as docarray for codeoverage"
          echo "codecov_flag=docarray" >> $GITHUB_OUTPUT
        timeout-minutes: 30
        env:
          JINA_AUTH_TOKEN: "${{ secrets.JINA_AUTH_TOKEN }}"
      - name: Check codecov file
        id: check_files
        uses: andstor/file-existence-action@v1
        with:
          files: "coverage.xml"
      - name: Upload coverage from test to Codecov
        uses: codecov/codecov-action@v3.1.1
        if: steps.check_files.outputs.files_exists == 'true' && ${{ matrix.python-version }} == '3.8'
        with:
          file: coverage.xml
          name: benchmark-test-codecov
          flags: ${{ steps.test.outputs.codecov_flag }}
          fail_ci_if_error: false



  docarray-test-jac:
    needs: [import-test]
    runs-on: ubuntu-latest
    strategy:
      fail-fast: false
      matrix:
        python-version: [3.8]
    steps:
      - uses: actions/checkout@v2.5.0
      - name: Set up Python ${{ matrix.python-version }}
        uses: actions/setup-python@v4
        with:
          python-version: ${{ matrix.python-version }}
      - name: Prepare environment
        run: |
          python -m pip install --upgrade pip
          python -m pip install poetry
          poetry install --all-extras
          poetry run pip install elasticsearch==8.6.2
          poetry run pip uninstall -y torch
          poetry run pip install torch
          sudo apt-get update
          sudo apt-get install --no-install-recommends ffmpeg

      - name: Test
        id: test
        run: |
          poetry run pytest -m "not (tensorflow or benchmark or index or jax)" --cov=docarray --cov-report=xml tests/integrations/store/test_jac.py
          echo "flag it as docarray for codeoverage"
          echo "codecov_flag=docarray" >> $GITHUB_OUTPUT
        timeout-minutes: 30
        env:
          JINA_AUTH_TOKEN: "${{ secrets.JINA_AUTH_TOKEN }}"
      - name: Check codecov file
        id: check_files
        uses: andstor/file-existence-action@v1
        with:
          files: "coverage.xml"
      - name: Upload coverage from test to Codecov
        uses: codecov/codecov-action@v3.1.1
        if: steps.check_files.outputs.files_exists == 'true' && ${{ matrix.python-version }} == '3.8'
        with:
          file: coverage.xml
          name: benchmark-test-codecov
          flags: ${{ steps.test.outputs.codecov_flag }}
          fail_ci_if_error: false


  docarray-test-proto3:
    needs: [import-test]
    runs-on: ubuntu-latest
    strategy:
      fail-fast: false
      matrix:
        python-version: [3.8]
    steps:
      - uses: actions/checkout@v2.5.0
      - name: Set up Python ${{ matrix.python-version }}
        uses: actions/setup-python@v4
        with:
          python-version: ${{ matrix.python-version }}
      - name: Prepare environment
        run: |
          python -m pip install --upgrade pip
          python -m pip install poetry
          poetry install --all-extras
          poetry run pip install protobuf==3.20.0 # we check that we support 3.19
          poetry run pip uninstall -y torch
          poetry run pip install torch
          sudo apt-get update
          sudo apt-get install --no-install-recommends ffmpeg
      - name: Test
        id: test
        run: |
          poetry run pytest -m 'proto' --cov=docarray --cov-report=xml tests
          echo "flag it as docarray for codeoverage"
          echo "codecov_flag=docarray" >> $GITHUB_OUTPUT
        timeout-minutes: 30
      - name: Check codecov file
        id: check_files
        uses: andstor/file-existence-action@v1
        with:
          files: "coverage.xml"
      - name: Upload coverage from test to Codecov
        uses: codecov/codecov-action@v3.1.1
        if: steps.check_files.outputs.files_exists == 'true' && ${{ matrix.python-version }} == '3.8'
        with:
          file: coverage.xml
          name: benchmark-test-codecov
          flags: ${{ steps.test.outputs.codecov_flag }}
          fail_ci_if_error: false


  docarray-doc-index:
    needs: [import-test]
    runs-on: ubuntu-latest
    strategy:
      fail-fast: false
      matrix:
        python-version: [3.8]
        db_test_folder: [base_classes, elastic, hnswlib, qdrant, weaviate, redis, milvus]
    steps:
      - uses: actions/checkout@v2.5.0
      - name: Set up Python ${{ matrix.python-version }}
        uses: actions/setup-python@v4
        with:
          python-version: ${{ matrix.python-version }}
      - name: Prepare environment
        run: |
          python -m pip install --upgrade pip
          python -m pip install poetry
          poetry install --all-extras
          poetry run pip install protobuf==3.20.0
          poetry run pip install tensorflow==2.12.0
          poetry run pip uninstall -y torch
          poetry run pip install torch
          sudo apt-get update
          sudo apt-get install --no-install-recommends ffmpeg

      - name: Test
        id: test
        run: |
          poetry run pytest -m 'index and not elasticv8' --cov=docarray --cov-report=xml tests/index/${{ matrix.db_test_folder }}
          echo "flag it as docarray for codeoverage"
          echo "codecov_flag=docarray" >> $GITHUB_OUTPUT
        timeout-minutes: 30
      - name: Check codecov file
        id: check_files
        uses: andstor/file-existence-action@v1
        with:
          files: "coverage.xml"
      - name: Upload coverage from test to Codecov
        uses: codecov/codecov-action@v3.1.1
        if: steps.check_files.outputs.files_exists == 'true' && ${{ matrix.python-version }} == '3.8'
        with:
          file: coverage.xml
          name: benchmark-test-codecov
          flags: ${{ steps.test.outputs.codecov_flag }}
          fail_ci_if_error: false


  docarray-elastic-v8:
    needs: [import-test]
    runs-on: ubuntu-latest
    strategy:
      fail-fast: false
      matrix:
        python-version: [3.8]
    steps:
      - uses: actions/checkout@v2.5.0
      - name: Set up Python ${{ matrix.python-version }}
        uses: actions/setup-python@v4
        with:
          python-version: ${{ matrix.python-version }}
      - name: Prepare environment
        run: |
          python -m pip install --upgrade pip
          python -m pip install poetry
          poetry install --all-extras
          poetry run pip install protobuf==3.20.0
          poetry run pip install tensorflow==2.12.0
          poetry run pip install elasticsearch==8.6.2
          poetry run pip uninstall -y torch
          poetry run pip install torch
          sudo apt-get update
          sudo apt-get install --no-install-recommends ffmpeg

      - name: Test
        id: test
        run: |
          poetry run pytest -m 'index and elasticv8' --cov=docarray --cov-report=xml tests
          echo "flag it as docarray for codeoverage"
          echo "codecov_flag=docarray" >> $GITHUB_OUTPUT
        timeout-minutes: 30
      - name: Check codecov file
        id: check_files
        uses: andstor/file-existence-action@v1
        with:
          files: "coverage.xml"
      - name: Upload coverage from test to Codecov
        uses: codecov/codecov-action@v3.1.1
        if: steps.check_files.outputs.files_exists == 'true' && ${{ matrix.python-version }} == '3.8'
        with:
          file: coverage.xml
          name: benchmark-test-codecov
          flags: ${{ steps.test.outputs.codecov_flag }}
          fail_ci_if_error: false

  docarray-test-tensorflow:
    needs: [import-test]
    runs-on: ubuntu-latest
    strategy:
      fail-fast: false
      matrix:
        python-version: [3.8]
    steps:
      - uses: actions/checkout@v2.5.0
      - name: Set up Python ${{ matrix.python-version }}
        uses: actions/setup-python@v4
        with:
          python-version: ${{ matrix.python-version }}
      - name: Prepare environment
        run: |
          python -m pip install --upgrade pip
          python -m pip install poetry
          poetry install --all-extras
          poetry run pip install protobuf==3.20.0
          poetry run pip install tensorflow==2.12.0
          poetry run pip uninstall -y torch
          poetry run pip install torch
          sudo apt-get update
          sudo apt-get install --no-install-recommends ffmpeg

      - name: Test
        id: test
        run: |
          poetry run pytest -m 'tensorflow' --cov=docarray --cov-report=xml tests
          echo "flag it as docarray for codeoverage"
          echo "codecov_flag=docarray" >> $GITHUB_OUTPUT
        timeout-minutes: 30
      - name: Check codecov file
        id: check_files
        uses: andstor/file-existence-action@v1
        with:
          files: "coverage.xml"
      - name: Upload coverage from test to Codecov
        uses: codecov/codecov-action@v3.1.1
        if: steps.check_files.outputs.files_exists == 'true' && ${{ matrix.python-version }} == '3.8'
        with:
          file: coverage.xml
          name: benchmark-test-codecov
          flags: ${{ steps.test.outputs.codecov_flag }}
          fail_ci_if_error: false

  docarray-test-jax:
    needs: [import-test]
    runs-on: ubuntu-latest
    strategy:
      fail-fast: false
      matrix:
        python-version: [3.8]
    steps:
      - uses: actions/checkout@v2.5.0
      - name: Set up Python ${{ matrix.python-version }}
        uses: actions/setup-python@v4
        with:
          python-version: ${{ matrix.python-version }}
      - name: Prepare environment
        run: |
          python -m pip install --upgrade pip
          python -m pip install poetry
          poetry install --all-extras
          poetry run pip uninstall -y torch
          poetry run pip install torch
          poetry run pip install jaxlib
          poetry run pip install jax

      - name: Test
        id: test
        run: |
          poetry run pytest -m 'jax' --cov=docarray --cov-report=xml tests
          echo "flag it as docarray for codeoverage"
          echo "codecov_flag=docarray" >> $GITHUB_OUTPUT
        timeout-minutes: 30
      - name: Check codecov file
        id: check_files
        uses: andstor/file-existence-action@v1
        with:
          files: "coverage.xml"
      - name: Upload coverage from test to Codecov
        uses: codecov/codecov-action@v3.1.1
        if: steps.check_files.outputs.files_exists == 'true' && ${{ matrix.python-version }} == '3.8'
        with:
          file: coverage.xml
          name: benchmark-test-codecov
          flags: ${{ steps.test.outputs.codecov_flag }}
          fail_ci_if_error: false



  docarray-test-benchmarks:
    needs: [import-test]
    runs-on: ubuntu-latest
    strategy:
      fail-fast: false
      matrix:
        python-version: [3.8]
    steps:
      - uses: actions/checkout@v2.5.0
      - name: Set up Python ${{ matrix.python-version }}
        uses: actions/setup-python@v4
        with:
          python-version: ${{ matrix.python-version }}
      - name: Prepare environment
        run: |
          python -m pip install --upgrade pip
          python -m pip install poetry
          poetry install --all-extras
          poetry run pip uninstall -y torch
          poetry run pip install torch

      - name: Test
        id: test
        run: |
          poetry run pytest -m 'benchmark' --cov=docarray --cov-report=xml tests
          echo "flag it as docarray for codeoverage"
          echo "codecov_flag=docarray" >> $GITHUB_OUTPUT
        timeout-minutes: 30
      - name: Check codecov file
        id: check_files
        uses: andstor/file-existence-action@v1
        with:
          files: "coverage.xml"
      - name: Upload coverage from test to Codecov
        uses: codecov/codecov-action@v3.1.1
        if: steps.check_files.outputs.files_exists == 'true' && ${{ matrix.python-version }} == '3.8'
        with:
          file: coverage.xml
          name: benchmark-test-codecov
          flags: ${{ steps.test.outputs.codecov_flag }}
          fail_ci_if_error: false

  # just for blocking the merge until all parallel tests are successful
  success-all-test:
    needs: [docarray-test, docarray-test-proto3, docarray-doc-index, docarray-elastic-v8, docarray-test-tensorflow, docarray-test-benchmarks, import-test, check-black, lint-ruff]
    if: always()
    runs-on: ubuntu-latest
    steps:
      - uses: technote-space/workflow-conclusion-action@v2
      - name: Check Failure
        if: env.WORKFLOW_CONCLUSION == 'failure'
        run: exit 1
      - name: Success
        if: ${{ success() }}
        run: echo "All Done"<|MERGE_RESOLUTION|>--- conflicted
+++ resolved
@@ -109,12 +109,9 @@
           python -m pip install poetry
           poetry install --all-extras
           poetry run pip install elasticsearch==8.6.2
-<<<<<<< HEAD
           ./scripts/install_pydantic_v2.sh ${{ matrix.pydantic-v2 }}
-=======
-          poetry run pip uninstall -y torch
-          poetry run pip install torch
->>>>>>> cd4854c9
+          poetry run pip uninstall -y torch
+          poetry run pip install torch
           sudo apt-get update
           sudo apt-get install --no-install-recommends ffmpeg
           
