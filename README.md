<p align="center">
<img src="https://github.com/docarray/docarray/blob/main/docs/_static/logo-light.svg?raw=true" alt="DocArray logo: The data structure for unstructured data" width="150px">
<br>
<b>The data structure for multimodal data</b>
</p>

<p align=center>
<a href="https://pypi.org/project/docarray/"><img src="https://img.shields.io/pypi/v/docarray?style=flat-square&amp;label=Release" alt="PyPI"></a>
<a href="https://codecov.io/gh/docarray/docarray"><img alt="Codecov branch" src="https://img.shields.io/codecov/c/github/docarray/docarray/main?logo=Codecov&logoColor=white&style=flat-square"></a>
<a href="https://bestpractices.coreinfrastructure.org/projects/6554"><img src="https://bestpractices.coreinfrastructure.org/projects/6554/badge"></a>
<a href="https://pypistats.org/packages/docarray"><img alt="PyPI - Downloads from official pypistats" src="https://img.shields.io/pypi/dm/docarray?style=flat-square"></a>
<a href="https://discord.gg/WaMp6PVPgR"><img src="https://dcbadge.vercel.app/api/server/WaMp6PVPgR?theme=default-inverted&style=flat-square"></a>
</p>

DocArray is a library for **representing, sending and storing multi-modal data**, perfect for **Machine Learning applications**.

<<<<<<< HEAD
> ⬆️ **DocArray v2**: We are currently working on v2 of DocArray. Keep reading here if you are interested in the
> current (stable) version, or check out the [v2 alpha branch](https://github.com/docarray/docarray/tree/feat-rewrite-v2#readme)
> and [v2 roadmap](https://github.com/docarray/docarray/issues/780)!

DocArray is a library for nested, unstructured, multimodal data in transit, including text, image, audio, video, 3D mesh, etc. It allows deep-learning engineers to efficiently process, embed, search, recommend, store, and transfer multimodal data with a Pythonic API.

🚪 **Door to multimodal world**: super-expressive data structure for representing complicated/mixed/nested text, image, video, audio, 3D mesh data. The foundation data structure of [Jina](https://github.com/jina-ai/jina), [CLIP-as-service](https://github.com/jina-ai/clip-as-service), [DALL·E Flow](https://github.com/jina-ai/dalle-flow), [DiscoArt](https://github.com/jina-ai/discoart) etc.
=======
Those are the three pillars of DocArray, and you can check them out individually:

1. [**Represent**](#represent)
2. [**Send**](#send)
3. [**Store**](#store)
>>>>>>> 0f94d1a5

DocArray handles your data while integrating seamlessly with the rest of your **Python and ML ecosystem**:

- :fire: DocArray has native compatibility for **[NumPy](https://github.com/numpy/numpy)**, **[PyTorch](https://github.com/pytorch/pytorch)** and **[TensorFlow](https://github.com/tensorflow/tensorflow)**, including for **model training use cases**
- :zap: DocArray is built on **[Pydantic](https://github.com/pydantic/pydantic)** and out-of-the-box compatible with **[FastAPI](https://github.com/tiangolo/fastapi/)** and **[Jina](https://github.com/jina-ai/jina/)**
- :package: DocArray can index data in vector databases such as **[Weaviate](https://weaviate.io/), [Qdrant](https://qdrant.tech/), [ElasticSearch](https://www.elastic.co/de/elasticsearch/)** as well as **[HNSWLib](https://github.com/nmslib/hnswlib)**
- :chains: DocArray data can be sent as JSON over **HTTP** or as **[Protobuf](https://protobuf.dev/)** over **[gRPC](https://grpc.io/)**

<<<<<<< HEAD
🔎 **One-stop k-NN**: Unified and consistent API for mainstream vector databases that allows nearest neighbor search including Elasticsearch, Redis, AnnLite, Qdrant, Weaviate.

👒 **For modern apps**: GraphQL support makes your server versatile on request and response; built-in data validation and JSON Schema (OpenAPI) help you build reliable web services.

🐍 **Pythonic experience**: as easy as a Python list. If you can Python, you can DocArray. Intuitive idioms and type annotation simplify the code you write.

🛸 **IDE integration**: pretty-print and visualization on Jupyter notebook and Google Colab; comprehensive autocomplete and type hints in PyCharm and VS Code.

Read more on [why should you use DocArray](https://docs.docarray.org/get-started/what-is/) and [comparison to alternatives](https://docs.docarray.org/get-started/what-is/#comparing-to-alternatives).
=======

> :bulb: **Where are you coming from?** Depending on your use case and background, there are different was to "get" DocArray.
> You can navigate to the following section for an explanation that should fit your mindest:
> - [Coming from pure PyTorch or TensorFlow](#coming-from-pytorch)
> - [Coming from Pydantic](#coming-from-pydantic)
> - [Coming from FastAPI](#coming-from-fastapi)
> - [Coming from a vector database](#coming-from-vector-database)


## Represent

DocArray allows you to **represent your data**, in an ML-native way.
>>>>>>> 0f94d1a5

This is useful for different use cases:
- :running_woman: You are **training a model**, there are myriads of tensors of different shapes and sizes flying around, representing different _things_, and you want to keep a straight head about them
- :cloud: You are **serving a model**, for example through FastAPI, and you want to specify your API endpoints
- :card_index_dividers: You are **parsing data** for later use in your ML or DS applications

> :bulb: **Coming from Pydantic?** If you're currently using Pydantic for the use cases above, you should be happy to hear
> that DocArray is built on top of, and fully compatible with, Pydantic!
> Also, we have [dedicated section](#coming-from-pydantic) just for you!

<<<<<<< HEAD
## [Documentation](https://docs.docarray.org)
=======
Put simply, DocArray lets you represent your data in a dataclass-like way, with ML as a first class citizen:
>>>>>>> 0f94d1a5

```python
from docarray import BaseDoc
from docarray.typing import TorchTensor, ImageUrl
import torch

# Define your data model
class MyDocument(BaseDoc):
    description: str
    image_url: ImageUrl  # could also be VideoUrl, AudioUrl, etc.
    image_tensor: TorchTensor[1704, 2272, 3]  # you can express tensor shapes!


# Stack multiple documents in a Document Vector
from docarray import DocVec

vec = DocVec[MyDocument](
    [
        MyDocument(
            description="A cat",
            image_url="https://example.com/cat.jpg",
            image_tensor=torch.rand(1704, 2272, 3),
        ),
    ]
    * 10
)
print(vec.image_tensor.shape)  # (10, 1704, 2272, 3)
```

<details>
  <summary>Click for more details</summary>

So let's take a closer look at how you can represent your data with DocArray:

```python
from docarray import BaseDoc
from docarray.typing import TorchTensor, ImageUrl
from typing import Optional
import torch

# Define your data model
class MyDocument(BaseDoc):
    description: str
    image_url: ImageUrl  # could also be VideoUrl, AudioUrl, etc.
    image_tensor: Optional[
        TorchTensor[1704, 2272, 3]
    ]  # could also be NdArray or TensorflowTensor
    embedding: Optional[TorchTensor]
```
<<<<<<< HEAD
[Commonly used features](https://docs.docarray.org/#install) can be enabled via `pip install "docarray[common]"`.
=======
>>>>>>> 0f94d1a5

So not only can you define the types of your data, you can even **specify the shape of your tensors!**

Once you have your model in form of a `Document`, you can work with it!

```python
# Create a document
doc = MyDocument(
    description="This is a photo of a mountain",
    image_url="https://upload.wikimedia.org/wikipedia/commons/2/2f/Alpamayo.jpg",
)

# Load image tensor from URL
doc.image_tensor = doc.image_url.load()

# Compute embedding with any model of your choice


<<<<<<< HEAD
### Example 1: represent multimodal data in a dataclass

You can easily represent the following news article card with `docarray.dataclass` and type annotation:
=======
def clip_image_encoder(image_tensor: TorchTensor) -> TorchTensor:  # dummy function
    return torch.rand(512)

>>>>>>> 0f94d1a5

doc.embedding = clip_image_encoder(doc.image_tensor)

print(doc.embedding.shape)  # torch.Size([512])
```

<<<<<<< HEAD
<img src="https://github.com/docarray/docarray/blob/main/docs/fundamentals/dataclass/img/image-mmdoc-example.png?raw=true" alt="A example multimodal document" width="300px">
     
</td>
<td>
=======
### Compose nested Documents

Of course you can compose Documents into a nested structure:
>>>>>>> 0f94d1a5

```python
from docarray import BaseDoc
from docarray.documents import ImageDoc, TextDoc
import numpy as np


class MultiModalDocument(BaseDoc):
    image_doc: ImageDoc
    text_doc: TextDoc


doc = MultiModalDocument(
    image_doc=ImageDoc(tensor=np.zeros((3, 224, 224))), text_doc=TextDoc(text='hi!')
)
```

Of course, you rarely work with a single data point at a time, especially in Machine Learning applications.

That's why you can easily collect multiple `Documents`:

<<<<<<< HEAD
### Example 2: text matching in 10 lines

Let's search for top-5 similar sentences of <kbd>she smiled too much</kbd> in "Pride and Prejudice":
=======
### Collect multiple `Documents`

When building or interacting with an ML system, usually you want to process multiple Documents (data points) at once.

DocArray offers two data structures for this:
- **`DocVec`**: A vector of `Documents`. All tensors in the `Documents` are stacked up into a single tensor. **Perfect for batch processing and use inside of ML models**.
- **`DocList`**: A list of `Documents`. All tensors in the `Documents` are kept as-is. **Perfect for streaming, re-ranking, and shuffling of data**.

Let's take a look at them, starting with `DocVec`:
>>>>>>> 0f94d1a5

```python
from docarray import DocVec, BaseDoc
from docarray.typing import AnyTensor, ImageUrl
import numpy as np


class Image(BaseDoc):
    url: ImageUrl
    tensor: AnyTensor  # this allows torch, numpy, and tensor flow tensors


vec = DocVec[Image](  # the DocVec is parametrized by your personal schema!
    [
        Image(
            url="https://upload.wikimedia.org/wikipedia/commons/2/2f/Alpamayo.jpg",
            tensor=np.zeros((3, 224, 224)),
        )
        for _ in range(100)
    ]
)
```

As you can see in the code snippet above, `DocVec` is **parametrized by the type of Document** you want to use with it: `DocVec[Image]`.

This may look slightly weird at first, but we're confident that you'll get used to it quickly!
Besides, it allows us to do some cool things, like giving you **bulk access to the fields that you defined** in your `Document`:

```python
tensor = vec.tensor  # gets all the tensors in the DocVec
print(tensor.shape)  # which are stacked up into a single tensor!
print(vec.url)  # you can bulk access any other field, too
```

The second data structure, `DocList`, works in a similar way:

```python
from docarray import DocList

dl = DocList[Image](  # the DocList is parametrized by your personal schema!
    [
        Image(
            url="https://upload.wikimedia.org/wikipedia/commons/2/2f/Alpamayo.jpg",
            tensor=np.zeros((3, 224, 224)),
        )
        for _ in range(100)
    ]
)
```

You can still bulk access the fields of your `Document`:

```python
tensors = dl.tensor  # gets all the tensors in the DocList
print(type(tensors))  # as a list of tensors
print(dl.url)  # you can bulk access any other field, too
```

<<<<<<< HEAD
When your data is too big, storing in memory is not the best idea. DocArray supports [multiple storage backends](https://docs.docarray.org/advanced/document-store/) such as SQLite, Weaviate, Qdrant and AnnLite. They're all unified under **the exact same user experience and API**. Take the above snippet: you only need to change one line to use SQLite:
=======
And you can insert, remove, and append `Documents` to your `DocList`:
>>>>>>> 0f94d1a5

```python
# append
dl.append(
    Image(
        url="https://upload.wikimedia.org/wikipedia/commons/2/2f/Alpamayo.jpg",
        tensor=np.zeros((3, 224, 224)),
    )
)
# delete
del dl[0]
# insert
dl.insert(
    0,
    Image(
        url="https://upload.wikimedia.org/wikipedia/commons/2/2f/Alpamayo.jpg",
        tensor=np.zeros((3, 224, 224)),
    ),
)
```

<<<<<<< HEAD
The code snippet can still run **as-is**. All APIs remain the same, the subsequent code then runs in an "in-database" manner. 

Besides saving memory, you can leverage storage backends for persistence and faster retrieval (e.g. on nearest-neighbor queries).

### Example 4: complete workflow of visual search 

Let's use DocArray and the [Totally Looks Like](https://sites.google.com/view/totally-looks-like-dataset) dataset to build a simple meme image search. The dataset contains 6,016 image-pairs stored in `/left` and `/right`. Images that share the same filename appear similar to the human eye. For example:

<table>
<thead>
  <tr>
    <th>left/00018.jpg</th>
    <th>right/00018.jpg</th>
    <th>left/00131.jpg</th>
    <th>right/00131.jpg</th>
  </tr>
</thead>
<tbody>
  <tr align="center">
    <td><img src="https://github.com/docarray/docarray/blob/main/.github/README-img/left-00018.jpg?raw=true" alt="Visualizing top-9 matches using DocArray API" width="50%"></td>
    <td><img src="https://github.com/docarray/docarray/blob/main/.github/README-img/right-00018.jpg?raw=true" alt="Visualizing top-9 matches using DocArray API" width="50%"></td>
    <td><img src="https://github.com/docarray/docarray/blob/main/.github/README-img/left-00131.jpg?raw=true" alt="Visualizing top-9 matches using DocArray API" width="50%"></td>
    <td><img src="https://github.com/docarray/docarray/blob/main/.github/README-img/right-00131.jpg?raw=true" alt="Visualizing top-9 matches using DocArray API" width="50%"></td>
  </tr>
</tbody>
</table>

Given an image from `/left`, can we find the most-similar image to it in `/right`? (without looking at the filename).
=======
And you can seamlessly switch between `DocVec` and `DocList`:

```python
vec_2 = dl.stack()
assert isinstance(vec_2, DocVec)

dl_2 = vec_2.unstack()
assert isinstance(dl_2, DocList)
```

</details>

## Send

DocArray allows you to **send your data**, in an ML-native way.

This means there is native support for **Protobuf and gRPC**, on top of **HTTP** and serialization to JSON, JSONSchema, Base64, and Bytes.

This is useful for different use cases:
- :cloud: You are **serving a model**, for example through **[Jina](https://github.com/jina-ai/jina/)** or **[FastAPI](https://github.com/tiangolo/fastapi/)**
- :spider_web: You **distribute your model** across machines and need to send your data between nodes
- :gear: You are building a **microservice** architecture and need to send your data between microservices
>>>>>>> 0f94d1a5

> :bulb: **Coming from FastAPI?** If you're currently using FastAPI for the use cases above, you should be happy to hear
> that DocArray is fully compatible with FastAPI!
> Also, we have [dedicated section](#coming-from-fastapi) just for you!

<<<<<<< HEAD
First we load images. You *can* go to [Totally Looks Like](https://sites.google.com/view/totally-looks-like-dataset)'s website, unzip and load images as below:
=======
Whenever you want to send your data you need to serialize it, so let's take a look at how that works with DocArray:
>>>>>>> 0f94d1a5

```python
from docarray import BaseDoc
from docarray.typing import ImageTorchTensor
import torch

# model your data
class MyDocument(BaseDoc):
    description: str
    image: ImageTorchTensor[3, 224, 224]

<<<<<<< HEAD
Or you can simply pull it from Jina AI Cloud:

```python
left_da = DocumentArray.pull('jina-ai/demo-leftda', show_progress=True)
```

**Note**
If you have more than 15GB of RAM and want to try using the whole dataset instead of just the first 1,000 images, remove `[:1000]` when loading the files into the DocumentArrays `left_da` and `right_da`.
=======

# create a Document
doc = MyDocument(
    description="This is a description",
    image=torch.zeros((3, 224, 224)),
)

# serialize it!
proto = doc.to_protobuf()
bytes_ = doc.to_bytes()
json = doc.json()

# deserialize it!
doc_2 = MyDocument.from_protobuf(proto)
doc_4 = MyDocument.from_bytes(bytes_)
doc_5 = MyDocument.parse_raw(json)
```

Of course, serialization is not all you need.
So check out how DocArray integrates with FatAPI and Jina.


## Store

Once you've modelled your data, and maybe sent it around, usually you want to **store it** somewhere.
But fret not! DocArray has you covered!

**Document Stores** let you, well, store your Documents, locally or remotely, all with the same user interface:
- :cd: **On disk** as a file in your local file system
- :bucket: On **[AWS S3](https://aws.amazon.com/de/s3/)**
- :cloud: On **[Jina AI Cloud](https://cloud.jina.ai/)**
>>>>>>> 0f94d1a5

<details>
  <summary>See Document Store usage</summary>

<<<<<<< HEAD
You'll see a progress bar to indicate how much has downloaded.

To get a feeling of the data, we can plot them in one sprite image. You need matplotlib and torch installed to run this snippet:
=======
The Document Store interface lets you push and pull Documents to and from multiple data sources, all with the same user interface.

As an example, let's take a look at how that would work with AWS S3 storage:
>>>>>>> 0f94d1a5

```python
from docarray import DocList
from docarray.documents import ImageDoc
import numpy as np

dl = DocList[ImageDoc](
    [
        ImageDoc(
            url="https://upload.wikimedia.org/wikipedia/commons/2/2f/Alpamayo.jpg",
            tensor=np.zeros((3, 224, 224)),
        )
        for _ in range(100)
    ]
)

# push the DocList to S3
dl.push('s3://my-bucket/my-documents', show_progress=True)

# pull the DocList from S3
dl_2 = DocList[ImageDoc].pull('s3://my-bucket/my-documents', show_progress=True)
```
</details>

<<<<<<< HEAD
<p align="center">
<a href="https://docs.docarray.org"><img src="https://github.com/docarray/docarray/blob/main/.github/README-img/sprite.png?raw=true" alt="Load totally looks like dataset with docarray API" width="60%"></a>
</p>
=======
**Document Indexes** let you index your Documents into a **vector database**, for efficient similarity-based retrieval.

This is useful for:
- :left_speech_bubble: Augmenting **LLMs and Chatbots** with domain knowledge ([Retrieval Augmented Generation](https://arxiv.org/abs/2005.11401))
- :mag: **Neural search** applications
- :bulb: **Recommender systems**
>>>>>>> 0f94d1a5

Currently, DocArray Document Indexes support **[Weaviate](https://weaviate.io/)**, **[Qdrant](https://qdrant.tech/)**, **[ElasticSearch](https://www.elastic.co/)**, and **[HNSWLib](https://github.com/nmslib/hnswlib)**, with more to come!

<details>
  <summary>See Document Index usage</summary>

The Document Index interface lets you index and retrieve Documents from multiple vector databases, all with the same user interface.

It supports ANN vector search, text search, filtering, and hybrid search.

```python
from docarray import DocList, BaseDoc
from docarray.index import HnswDocumentIndex
import numpy as np

from docarray.typing import ImageUrl, ImageTensor, NdArray


class ImageDoc(BaseDoc):
    url: ImageUrl
    tensor: ImageTensor
    embedding: NdArray[128]


# create some data
dl = DocList[ImageDoc](
    [
        ImageDoc(
            url="https://upload.wikimedia.org/wikipedia/commons/2/2f/Alpamayo.jpg",
            tensor=np.zeros((3, 224, 224)),
            embedding=np.random.random((128,)),
        )
        for _ in range(100)
    ]
)

# create a Document Index
index = HnswDocumentIndex[ImageDoc](work_dir='/tmp/test_index')

<<<<<<< HEAD
Now let's convert images into embeddings using a pretrained ResNet50:
=======
>>>>>>> 0f94d1a5

# index your data
index.index(dl)

# find similar Documents
query = dl[0]
results, scores = index.find(query, limit=10, search_field='embedding')
```

</details>

Depending on your background and use case, there are different ways for you to _get_ DocArray.
Choose your own adventure!

<<<<<<< HEAD
You can visualize the embeddings via tSNE in an interactive embedding projector. You will need to have pydantic, uvicorn and FastAPI installed to run this snippet:
=======
## Coming from old DocArray
>>>>>>> 0f94d1a5

<details>
  <summary>Click to expand</summary>

<<<<<<< HEAD
<p align="center">
<a href="https://docs.docarray.org"><img src="https://github.com/docarray/docarray/blob/main/.github/README-img/tsne.gif?raw=true" alt="Visualizing embedding via tSNE and embedding projector" width="90%"></a>
</p>

Fun is fun, but our goal is to match left images against right images, and so far we have only handled the left. Let's repeat the same procedure for the right:
=======
If you are using DocArray v<0.30.0, you will be familiar with its [dataclass API](https://docarray.jina.ai/fundamentals/dataclass/).

_DocArray v2 is that idea, taken seriously._ Every `Document` is created through dataclass-like interface,
courtesy of [Pydantic](https://pydantic-docs.helpmanual.io/usage/models/).

This gives the following advantages:
- **Flexibility:** No need to conform to a fixed set of fields -- your data defines the schema
- **Multi-modality:** Easily store multiple modalities and multiple embeddings in the same Document
- **Language agnostic:** At its core, Documents are just dictionaries. This makes it easy to create and send them from any language, not just Python.
>>>>>>> 0f94d1a5

You may also be familiar with our old Document Stores for vector DB integration.
They are now called **Document Indexes** and offer the following improvements (see [here](#store) for the new API):
- **Hybrid search:** You can now combine vector search with text search, and even filter by arbitrary fields
- **Production-ready:** The new Document Indexes are a much thinner wrapper around the various vector DB libraries, making them more robust and easier to maintain
- **Increased flexibility:** We strive to support any configuration or setting that you could perform through the DB's first-party client

<<<<<<< HEAD
```python
right_da = (
    DocumentArray.pull('jina-ai/demo-rightda', show_progress=True)
    .apply(preproc)
    .embed(model, device='cuda')[:1000]
)
```
     
</td>
<td>
=======
For now, Document Indexes support **[Weaviate](https://weaviate.io/)**, **[Qdrant](https://qdrant.tech/)**, **[ElasticSearch](https://www.elastic.co/)**, and **[HNSWLib](https://github.com/nmslib/hnswlib)**, with more to come.

</details>

## Coming from Pydantic

<details>
  <summary>Click to expand</summary>

If you come from Pydantic, you can see DocArray Documents as juiced up Pydantic models, and DocArray as a collection of goodies around them.

More specifically, we set out to **make Pydantic fit for the ML world** - not by replacing it, but by building on top of it!

This means that you get the following benefits:
- **ML focused types**: Tensor, TorchTensor, Embedding, ..., including **tensor shape validation**
- Full compatibility with **FastAPI**
- **DocList** and **DocVec** generalize the idea of a model to a _sequence_ or _batch_ of models. Perfect for **use in ML models** and other batch processing tasks.
- **Types that are alive**: ImageUrl can `.load()` a URL to image tensor, TextUrl can load and tokenize text documents, etc.
- Cloud-ready: Serialization to **Protobuf** for use with microservices and **gRPC**
- **Pre-built multi-modal Documents** for different data modalities: Image, Text, 3DMesh, Video, Audio and more. Note that all of these are valid Pydantic models!
- **Document Stores** and **Document Indexes** let you store your data and retrieve it using **vector search**

The most obvious advantage here is **first-class support for ML centric data**, such as {Torch, TF, ...}Tensor, Embedding, etc.

This includes handy features such as validating the shape of a tensor:
>>>>>>> 0f94d1a5

```python
from docarray import BaseDoc
from docarray.typing import TorchTensor
import torch


class MyDoc(BaseDoc):
    tensor: TorchTensor[3, 224, 224]


doc = MyDoc(tensor=torch.zeros(3, 224, 224))  # works
doc = MyDoc(tensor=torch.zeros(224, 224, 3))  # works by reshaping

try:
    doc = MyDoc(tensor=torch.zeros(224))  # fails validation
except Exception as e:
    print(e)
    # tensor
    # Cannot reshape tensor of shape (224,) to shape (3, 224, 224) (type=value_error)


class Image(BaseDoc):
    tensor: TorchTensor[3, 'x', 'x']


Image(tensor=torch.zeros(3, 224, 224))  # works

try:
    Image(
        tensor=torch.zeros(3, 64, 128)
    )  # fails validation because second dimension does not match third
except Exception as e:
    print()


try:
    Image(
        tensor=torch.zeros(4, 224, 224)
    )  # fails validation because of the first dimension
except Exception as e:
    print(e)
    # Tensor shape mismatch. Expected(3, 'x', 'x'), got(4, 224, 224)(type=value_error)

try:
    Image(
        tensor=torch.zeros(3, 64)
    )  # fails validation because it does not have enough dimensions
except Exception as e:
    print(e)
    # Tensor shape mismatch. Expected (3, 'x', 'x'), got (3, 64) (type=value_error)
```

</details>


<<<<<<< HEAD
### Match nearest neighbors

Now we can match the left to the right and take the top-9 results.
=======
## Coming from PyTorch

<details>
  <summary>Click to expand</summary>

If you come from PyTorch, you can see DocArray mainly as a way of _organizing your data as it flows through your model_.

It offers you several advantages:
- Express **tensors shapes in type hints**
- **Group tensors that belong to the same object**, e.g. an audio track and an image
- **Go directly to deployment**, by re-using your data model as a [FastAPI](https://fastapi.tiangolo.com/) or [Jina](https://github.com/jina-ai/jina) API schema
- Connect model components between **microservices**, using Protobuf and gRPC

DocArray can be used directly inside ML models to handle and represent multi-modal data.
This allows you to reason about your data using DocArray's abstractions deep inside of `nn.Module`,
and provides a (FastAPI-compatible) schema that eases the transition between model training and model serving.

To see the effect of this, let's first observe a vanilla PyTorch implementation of a tri-modal ML model:
>>>>>>> 0f94d1a5

```python
import torch
from torch import nn
import torch


def encoder(x):
    return torch.rand(512)


class MyMultiModalModel(nn.Module):
    def __init__(self):
        super().__init__()
        self.audio_encoder = encoder()
        self.image_encoder = encoder()
        self.text_encoder = encoder()

    def forward(self, text_1, text_2, image_1, image_2, audio_1, audio_2):
        embedding_text_1 = self.text_encoder(text_1)
        embedding_text_2 = self.text_encoder(text_2)

        embedding_image_1 = self.image_encoder(image_1)
        embedding_image_2 = self.image_encoder(image_2)

        embedding_audio_1 = self.image_encoder(audio_1)
        embedding_audio_2 = self.image_encoder(audio_2)

        return (
            embedding_text_1,
            embedding_text_2,
            embedding_image_1,
            embedding_image_2,
            embedding_audio_1,
            embedding_audio_2,
        )
```

Not very easy on the eyes if you ask us. And even worse, if you need to add one more modality you have to touch every part of your code base, changing the `forward()` return type and making a whole lot of changes downstream from that.

So, now let's see what the same code looks like with DocArray:

```python
from docarray import DocList, BaseDoc
from docarray.documents import ImageDoc, TextDoc, AudioDoc
from docarray.typing import TorchTensor
from torch import nn
import torch


def encoder(x):
    return torch.rand(512)


class Podcast(BaseDoc):
    text: TextDoc
    image: ImageDoc
    audio: AudioDoc


class PairPodcast(BaseDoc):
    left: Podcast
    right: Podcast


class MyPodcastModel(nn.Module):
    def __init__(self):
        super().__init__()
        self.audio_encoder = encoder()
        self.image_encoder = encoder()
        self.text_encoder = encoder()

    def forward_podcast(self, docs: DocList[Podcast]) -> DocList[Podcast]:
        docs.audio.embedding = self.audio_encoder(docs.audio.tensor)
        docs.text.embedding = self.text_encoder(docs.text.tensor)
        docs.image.embedding = self.image_encoder(docs.image.tensor)

        return docs

    def forward(self, docs: DocList[PairPodcast]) -> DocList[PairPodcast]:
        docs.left = self.forward_podcast(docs.left)
        docs.right = self.forward_podcast(docs.right)

        return docs
```

<<<<<<< HEAD
Or shorten the loop to a one-liner using the element and attribute selector:
=======
Looks much better, doesn't it?
You instantly win in code readability and maintainability. And for the same price you can turn your PyTorch model into a FastAPI app and reuse your Document
schema definition (see [below](#coming-from-fastapi)). Everything is handled in a pythonic manner by relying on type hints.

</details>


## Coming from TensorFlow

<details>
  <summary>Click to expand</summary>

Similar to the [PyTorch approach](#coming-from-pytorch), you can also use DocArray with TensorFlow to handle and represent multi-modal data inside your ML model.

First off, to use DocArray with TensorFlow we first need to install it as follows:
>>>>>>> 0f94d1a5

```
pip install tensorflow==2.11.0
pip install protobuf==3.19.0
```

Compared to using DocArray with PyTorch, there is one main difference when using it with TensorFlow:\
While DocArray's `TorchTensor` is a subclass of `torch.Tensor`, this is not the case for the `TensorFlowTensor`: Due to some technical limitations of `tf.Tensor`, DocArray's `TensorFlowTensor` is not a subclass of `tf.Tensor` but rather stores a `tf.Tensor` in its `.tensor` attribute. 

How does this affect you? Whenever you want to access the tensor data to, let's say, do operations with it or hand it to your ML model, instead of handing over your `TensorFlowTensor` instance, you need to access its `.tensor` attribute.

This would look like the following:

```python
from typing import Optional

<<<<<<< HEAD
<p align="center">
<a href="https://docs.docarray.org"><img src="https://github.com/jina-ai/docarray/blob/main/.github/README-img/9nn-left.jpeg?raw=true" alt="Visualizing top-9 matches using DocArray API" height="250px"></a>
<a href="https://docs.docarray.org"><img src="https://github.com/jina-ai/docarray/blob/main/.github/README-img/9nn.png?raw=true" alt="Visualizing top-9 matches using DocArray API" height="250px"></a>
</p>

Here we reversed the preprocessing steps (i.e. switching axis and normalizing) on the copied matches, so you can visualize them using image sprites.  
=======
from docarray import DocList, BaseDoc

import tensorflow as tf
>>>>>>> 0f94d1a5


class Podcast(BaseDoc):
    audio_tensor: Optional[AudioTensorFlowTensor]
    embedding: Optional[AudioTensorFlowTensor]


class MyPodcastModel(tf.keras.Model):
    def __init__(self):
        super().__init__()
        self.audio_encoder = AudioEncoder()

    def call(self, inputs: DocList[Podcast]) -> DocList[Podcast]:
        inputs.audio_tensor.embedding = self.audio_encoder(
            inputs.audio_tensor.tensor
        )  # access audio_tensor's .tensor attribute
        return inputs
```

<<<<<<< HEAD
Here we created a new DocumentArray with real matches by simply replacing the filename, e.g. `left/00001.jpg` to `right/00001.jpg`. That's all we need: if the predicted match has the identical `uri` as the groundtruth match, then it is correct.
=======
</details>


## Coming from FastAPI

<details>
  <summary>Click to expand</summary>

Documents are Pydantic Models (with a twist), and as such they are fully compatible with FastAPI!
>>>>>>> 0f94d1a5

But why should you use them, and not the Pydantic models you already know and love?
Good question!
- Because of the ML-first features, types and validations, [here](#coming-from-pydantic)
- Because DocArray can act as an [ORM for vector databases](#coming-from-a-vector-database), similar to what SQLModel does for SQL databases

And to seal the deal, let us show you how easily Documents slot into your FastAPI app:

```python
import numpy as np
from fastapi import FastAPI
from httpx import AsyncClient

from docarray import BaseDoc
from docarray.documents import ImageDoc
from docarray.typing import NdArray
from docarray.base_doc import DocArrayResponse


class InputDoc(BaseDoc):
    img: ImageDoc


class OutputDoc(BaseDoc):
    embedding_clip: NdArray
    embedding_bert: NdArray


input_doc = InputDoc(img=ImageDoc(tensor=np.zeros((3, 224, 224))))

app = FastAPI()


@app.post("/doc/", response_model=OutputDoc, response_class=DocArrayResponse)
async def create_item(doc: InputDoc) -> OutputDoc:
    ## call my fancy model to generate the embeddings
    doc = OutputDoc(
        embedding_clip=np.zeros((100, 1)), embedding_bert=np.zeros((100, 1))
    )
    return doc


async with AsyncClient(app=app, base_url="http://test") as ac:
    response = await ac.post("/doc/", data=input_doc.json())
    resp_doc = await ac.get("/docs")
    resp_redoc = await ac.get("/redoc")
```

<<<<<<< HEAD
You can also use other metrics like `precision_at_k`, `ndcg_at_k`, `hit_at_k`.

If you think a pretrained ResNet50 is good enough, let me tell you with [Finetuner](https://github.com/jina-ai/finetuner) you can do much better with [just another ten lines of code](https://finetuner.jina.ai/notebooks/image_to_image/).
=======
Just like a vanilla Pydantic model!

</details>

>>>>>>> 0f94d1a5

## Coming from a vector database

<details>
  <summary>Click to expand</summary>

<<<<<<< HEAD
You can save a DocumentArray to binary, JSON, dict, DataFrame, CSV or Protobuf message with/without compression. In its simplest form:
=======
If you came across DocArray as a universal vector database client, you can best think of it as **a new kind of ORM for vector databases**.

DocArray's job is to take multi-modal, nested and domain-specific data and to map it to a vector database,
store it there, and thus make it searchable:
>>>>>>> 0f94d1a5

```python
from docarray import DocList, BaseDoc
from docarray.index import HnswDocumentIndex
import numpy as np

<<<<<<< HEAD
To reuse that DocumentArray's data, use `left_da = DocumentArray.load('left_da.bin')`.
=======
from docarray.typing import ImageUrl, ImageTensor, NdArray

>>>>>>> 0f94d1a5

class ImageDoc(BaseDoc):
    url: ImageUrl
    tensor: ImageTensor
    embedding: NdArray[128]

<<<<<<< HEAD
```python
left_da.push('my_shared_da')
```
=======

# create some data
dl = DocList[ImageDoc](
    [
        ImageDoc(
            url="https://upload.wikimedia.org/wikipedia/commons/2/2f/Alpamayo.jpg",
            tensor=np.zeros((3, 224, 224)),
            embedding=np.random.random((128,)),
        )
        for _ in range(100)
    ]
)
>>>>>>> 0f94d1a5

# create a Document Index
index = HnswDocumentIndex[ImageDoc](work_dir='/tmp/test_index2')

<<<<<<< HEAD
```python
left_da = DocumentArray.pull('<username>/my_shared_da')
```

Intrigued? That's only scratching the surface of what DocArray is capable of. [Read our docs to learn more](https://docs.docarray.org).
=======

# index your data
index.index(dl)

# find similar Documents
query = dl[0]
results, scores = index.find(query, limit=10, search_field='embedding')
```

Currently, DocArray supports the following vector databases:
- [Weaviate](https://www.weaviate.io/)
- [Qdrant](https://qdrant.tech/)
- [Elasticsearch](https://www.elastic.co/elasticsearch/) v8 and v7
- [HNSWlib](https://github.com/nmslib/hnswlib) as a local-first alternative

An integration of [OpenSearch](https://opensearch.org/) is currently in progress.

Legacy versions of DocArray also support [Redis](https://redis.io/) and [Milvus](https://milvus.io/), but these are not yet supported in the current version.
>>>>>>> 0f94d1a5

Of course this is only one thing that DocArray can do, so we encourage you to check out the rest of this readme!

<<<<<<< HEAD
<!-- start support-pitch -->
## Support & talk to us
- Join our [Discord server](https://discord.gg/WaMp6PVPgR) and chat with other community members about ideas.
- Join our [public meetings](https://calendar.google.com/calendar/u/2?cid=Y180NmJjYjQ3ZjEzN2QzOThjZjhjZmM2MzM0YTYyMjRkMjVhMjY1NTBlMGZkNjZkOGFmOWUyNjZiMDU4ODkyYmIxQGdyb3VwLmNhbGVuZGFyLmdvb2dsZS5jb20) where we discuss the future of the project.
=======
</details>


## Install the alpha

To try out the alpha you can install it via git:

```shell
pip install "git+https://github.com/docarray/docarray@2023.01.18.alpha#egg=docarray[proto,torch,image]"
```

...or from the latest development branch

```shell
pip install "git+https://github.com/docarray/docarray@feat-rewrite-v2#egg=docarray[proto,torch,image]"
```

## See also
>>>>>>> 0f94d1a5

- [Documentation](https://docarray-v2--jina-docs.netlify.app/)
- [Join our Discord server](https://discord.gg/WaMp6PVPgR)
- [Donation to Linux Foundation AI&Data blog post](https://jina.ai/news/donate-docarray-lf-for-inclusive-standard-multimodal-data-model/)
- ["Legacy" DocArray github page](https://github.com/docarray/docarray)
- ["Legacy" DocArray documentation](https://docarray.jina.ai/)<|MERGE_RESOLUTION|>--- conflicted
+++ resolved
@@ -12,23 +12,17 @@
 <a href="https://discord.gg/WaMp6PVPgR"><img src="https://dcbadge.vercel.app/api/server/WaMp6PVPgR?theme=default-inverted&style=flat-square"></a>
 </p>
 
+> ⬆️ **DocArray v2**: This readme refer to the second version of DocArray (starting at 0.30). If you want to use the old
+> DocArray v1 version (below 0.30) check out the [docarray-v1-fixe](https://github.com/docarray/docarray/tree/docarray-v1-fixes) branch
+
+
 DocArray is a library for **representing, sending and storing multi-modal data**, perfect for **Machine Learning applications**.
 
-<<<<<<< HEAD
-> ⬆️ **DocArray v2**: We are currently working on v2 of DocArray. Keep reading here if you are interested in the
-> current (stable) version, or check out the [v2 alpha branch](https://github.com/docarray/docarray/tree/feat-rewrite-v2#readme)
-> and [v2 roadmap](https://github.com/docarray/docarray/issues/780)!
-
-DocArray is a library for nested, unstructured, multimodal data in transit, including text, image, audio, video, 3D mesh, etc. It allows deep-learning engineers to efficiently process, embed, search, recommend, store, and transfer multimodal data with a Pythonic API.
-
-🚪 **Door to multimodal world**: super-expressive data structure for representing complicated/mixed/nested text, image, video, audio, 3D mesh data. The foundation data structure of [Jina](https://github.com/jina-ai/jina), [CLIP-as-service](https://github.com/jina-ai/clip-as-service), [DALL·E Flow](https://github.com/jina-ai/dalle-flow), [DiscoArt](https://github.com/jina-ai/discoart) etc.
-=======
 Those are the three pillars of DocArray, and you can check them out individually:
 
 1. [**Represent**](#represent)
 2. [**Send**](#send)
 3. [**Store**](#store)
->>>>>>> 0f94d1a5
 
 DocArray handles your data while integrating seamlessly with the rest of your **Python and ML ecosystem**:
 
@@ -37,17 +31,6 @@
 - :package: DocArray can index data in vector databases such as **[Weaviate](https://weaviate.io/), [Qdrant](https://qdrant.tech/), [ElasticSearch](https://www.elastic.co/de/elasticsearch/)** as well as **[HNSWLib](https://github.com/nmslib/hnswlib)**
 - :chains: DocArray data can be sent as JSON over **HTTP** or as **[Protobuf](https://protobuf.dev/)** over **[gRPC](https://grpc.io/)**
 
-<<<<<<< HEAD
-🔎 **One-stop k-NN**: Unified and consistent API for mainstream vector databases that allows nearest neighbor search including Elasticsearch, Redis, AnnLite, Qdrant, Weaviate.
-
-👒 **For modern apps**: GraphQL support makes your server versatile on request and response; built-in data validation and JSON Schema (OpenAPI) help you build reliable web services.
-
-🐍 **Pythonic experience**: as easy as a Python list. If you can Python, you can DocArray. Intuitive idioms and type annotation simplify the code you write.
-
-🛸 **IDE integration**: pretty-print and visualization on Jupyter notebook and Google Colab; comprehensive autocomplete and type hints in PyCharm and VS Code.
-
-Read more on [why should you use DocArray](https://docs.docarray.org/get-started/what-is/) and [comparison to alternatives](https://docs.docarray.org/get-started/what-is/#comparing-to-alternatives).
-=======
 
 > :bulb: **Where are you coming from?** Depending on your use case and background, there are different was to "get" DocArray.
 > You can navigate to the following section for an explanation that should fit your mindest:
@@ -56,11 +39,11 @@
 > - [Coming from FastAPI](#coming-from-fastapi)
 > - [Coming from a vector database](#coming-from-vector-database)
 
+DocArray was released under the open-source [Apache License 2.0](https://github.com/docarray/docarray/blob/main/LICENSE) in January 2022. It is currently a sandbox project under [LF AI & Data Foundation](https://lfaidata.foundation/).
 
 ## Represent
 
 DocArray allows you to **represent your data**, in an ML-native way.
->>>>>>> 0f94d1a5
 
 This is useful for different use cases:
 - :running_woman: You are **training a model**, there are myriads of tensors of different shapes and sizes flying around, representing different _things_, and you want to keep a straight head about them
@@ -71,11 +54,7 @@
 > that DocArray is built on top of, and fully compatible with, Pydantic!
 > Also, we have [dedicated section](#coming-from-pydantic) just for you!
 
-<<<<<<< HEAD
-## [Documentation](https://docs.docarray.org)
-=======
 Put simply, DocArray lets you represent your data in a dataclass-like way, with ML as a first class citizen:
->>>>>>> 0f94d1a5
 
 ```python
 from docarray import BaseDoc
@@ -125,10 +104,6 @@
     ]  # could also be NdArray or TensorflowTensor
     embedding: Optional[TorchTensor]
 ```
-<<<<<<< HEAD
-[Commonly used features](https://docs.docarray.org/#install) can be enabled via `pip install "docarray[common]"`.
-=======
->>>>>>> 0f94d1a5
 
 So not only can you define the types of your data, you can even **specify the shape of your tensors!**
 
@@ -147,31 +122,18 @@
 # Compute embedding with any model of your choice
 
 
-<<<<<<< HEAD
-### Example 1: represent multimodal data in a dataclass
-
-You can easily represent the following news article card with `docarray.dataclass` and type annotation:
-=======
 def clip_image_encoder(image_tensor: TorchTensor) -> TorchTensor:  # dummy function
     return torch.rand(512)
 
->>>>>>> 0f94d1a5
 
 doc.embedding = clip_image_encoder(doc.image_tensor)
 
 print(doc.embedding.shape)  # torch.Size([512])
 ```
 
-<<<<<<< HEAD
-<img src="https://github.com/docarray/docarray/blob/main/docs/fundamentals/dataclass/img/image-mmdoc-example.png?raw=true" alt="A example multimodal document" width="300px">
-     
-</td>
-<td>
-=======
 ### Compose nested Documents
 
 Of course you can compose Documents into a nested structure:
->>>>>>> 0f94d1a5
 
 ```python
 from docarray import BaseDoc
@@ -193,11 +155,6 @@
 
 That's why you can easily collect multiple `Documents`:
 
-<<<<<<< HEAD
-### Example 2: text matching in 10 lines
-
-Let's search for top-5 similar sentences of <kbd>she smiled too much</kbd> in "Pride and Prejudice":
-=======
 ### Collect multiple `Documents`
 
 When building or interacting with an ML system, usually you want to process multiple Documents (data points) at once.
@@ -207,7 +164,6 @@
 - **`DocList`**: A list of `Documents`. All tensors in the `Documents` are kept as-is. **Perfect for streaming, re-ranking, and shuffling of data**.
 
 Let's take a look at them, starting with `DocVec`:
->>>>>>> 0f94d1a5
 
 ```python
 from docarray import DocVec, BaseDoc
@@ -266,11 +222,7 @@
 print(dl.url)  # you can bulk access any other field, too
 ```
 
-<<<<<<< HEAD
-When your data is too big, storing in memory is not the best idea. DocArray supports [multiple storage backends](https://docs.docarray.org/advanced/document-store/) such as SQLite, Weaviate, Qdrant and AnnLite. They're all unified under **the exact same user experience and API**. Take the above snippet: you only need to change one line to use SQLite:
-=======
 And you can insert, remove, and append `Documents` to your `DocList`:
->>>>>>> 0f94d1a5
 
 ```python
 # append
@@ -292,36 +244,6 @@
 )
 ```
 
-<<<<<<< HEAD
-The code snippet can still run **as-is**. All APIs remain the same, the subsequent code then runs in an "in-database" manner. 
-
-Besides saving memory, you can leverage storage backends for persistence and faster retrieval (e.g. on nearest-neighbor queries).
-
-### Example 4: complete workflow of visual search 
-
-Let's use DocArray and the [Totally Looks Like](https://sites.google.com/view/totally-looks-like-dataset) dataset to build a simple meme image search. The dataset contains 6,016 image-pairs stored in `/left` and `/right`. Images that share the same filename appear similar to the human eye. For example:
-
-<table>
-<thead>
-  <tr>
-    <th>left/00018.jpg</th>
-    <th>right/00018.jpg</th>
-    <th>left/00131.jpg</th>
-    <th>right/00131.jpg</th>
-  </tr>
-</thead>
-<tbody>
-  <tr align="center">
-    <td><img src="https://github.com/docarray/docarray/blob/main/.github/README-img/left-00018.jpg?raw=true" alt="Visualizing top-9 matches using DocArray API" width="50%"></td>
-    <td><img src="https://github.com/docarray/docarray/blob/main/.github/README-img/right-00018.jpg?raw=true" alt="Visualizing top-9 matches using DocArray API" width="50%"></td>
-    <td><img src="https://github.com/docarray/docarray/blob/main/.github/README-img/left-00131.jpg?raw=true" alt="Visualizing top-9 matches using DocArray API" width="50%"></td>
-    <td><img src="https://github.com/docarray/docarray/blob/main/.github/README-img/right-00131.jpg?raw=true" alt="Visualizing top-9 matches using DocArray API" width="50%"></td>
-  </tr>
-</tbody>
-</table>
-
-Given an image from `/left`, can we find the most-similar image to it in `/right`? (without looking at the filename).
-=======
 And you can seamlessly switch between `DocVec` and `DocList`:
 
 ```python
@@ -344,17 +266,12 @@
 - :cloud: You are **serving a model**, for example through **[Jina](https://github.com/jina-ai/jina/)** or **[FastAPI](https://github.com/tiangolo/fastapi/)**
 - :spider_web: You **distribute your model** across machines and need to send your data between nodes
 - :gear: You are building a **microservice** architecture and need to send your data between microservices
->>>>>>> 0f94d1a5
 
 > :bulb: **Coming from FastAPI?** If you're currently using FastAPI for the use cases above, you should be happy to hear
 > that DocArray is fully compatible with FastAPI!
 > Also, we have [dedicated section](#coming-from-fastapi) just for you!
 
-<<<<<<< HEAD
-First we load images. You *can* go to [Totally Looks Like](https://sites.google.com/view/totally-looks-like-dataset)'s website, unzip and load images as below:
-=======
 Whenever you want to send your data you need to serialize it, so let's take a look at how that works with DocArray:
->>>>>>> 0f94d1a5
 
 ```python
 from docarray import BaseDoc
@@ -366,16 +283,6 @@
     description: str
     image: ImageTorchTensor[3, 224, 224]
 
-<<<<<<< HEAD
-Or you can simply pull it from Jina AI Cloud:
-
-```python
-left_da = DocumentArray.pull('jina-ai/demo-leftda', show_progress=True)
-```
-
-**Note**
-If you have more than 15GB of RAM and want to try using the whole dataset instead of just the first 1,000 images, remove `[:1000]` when loading the files into the DocumentArrays `left_da` and `right_da`.
-=======
 
 # create a Document
 doc = MyDocument(
@@ -407,20 +314,13 @@
 - :cd: **On disk** as a file in your local file system
 - :bucket: On **[AWS S3](https://aws.amazon.com/de/s3/)**
 - :cloud: On **[Jina AI Cloud](https://cloud.jina.ai/)**
->>>>>>> 0f94d1a5
 
 <details>
   <summary>See Document Store usage</summary>
 
-<<<<<<< HEAD
-You'll see a progress bar to indicate how much has downloaded.
-
-To get a feeling of the data, we can plot them in one sprite image. You need matplotlib and torch installed to run this snippet:
-=======
 The Document Store interface lets you push and pull Documents to and from multiple data sources, all with the same user interface.
 
 As an example, let's take a look at how that would work with AWS S3 storage:
->>>>>>> 0f94d1a5
 
 ```python
 from docarray import DocList
@@ -445,18 +345,12 @@
 ```
 </details>
 
-<<<<<<< HEAD
-<p align="center">
-<a href="https://docs.docarray.org"><img src="https://github.com/docarray/docarray/blob/main/.github/README-img/sprite.png?raw=true" alt="Load totally looks like dataset with docarray API" width="60%"></a>
-</p>
-=======
 **Document Indexes** let you index your Documents into a **vector database**, for efficient similarity-based retrieval.
 
 This is useful for:
 - :left_speech_bubble: Augmenting **LLMs and Chatbots** with domain knowledge ([Retrieval Augmented Generation](https://arxiv.org/abs/2005.11401))
 - :mag: **Neural search** applications
 - :bulb: **Recommender systems**
->>>>>>> 0f94d1a5
 
 Currently, DocArray Document Indexes support **[Weaviate](https://weaviate.io/)**, **[Qdrant](https://qdrant.tech/)**, **[ElasticSearch](https://www.elastic.co/)**, and **[HNSWLib](https://github.com/nmslib/hnswlib)**, with more to come!
 
@@ -496,10 +390,6 @@
 # create a Document Index
 index = HnswDocumentIndex[ImageDoc](work_dir='/tmp/test_index')
 
-<<<<<<< HEAD
-Now let's convert images into embeddings using a pretrained ResNet50:
-=======
->>>>>>> 0f94d1a5
 
 # index your data
 index.index(dl)
@@ -514,22 +404,11 @@
 Depending on your background and use case, there are different ways for you to _get_ DocArray.
 Choose your own adventure!
 
-<<<<<<< HEAD
-You can visualize the embeddings via tSNE in an interactive embedding projector. You will need to have pydantic, uvicorn and FastAPI installed to run this snippet:
-=======
 ## Coming from old DocArray
->>>>>>> 0f94d1a5
 
 <details>
   <summary>Click to expand</summary>
 
-<<<<<<< HEAD
-<p align="center">
-<a href="https://docs.docarray.org"><img src="https://github.com/docarray/docarray/blob/main/.github/README-img/tsne.gif?raw=true" alt="Visualizing embedding via tSNE and embedding projector" width="90%"></a>
-</p>
-
-Fun is fun, but our goal is to match left images against right images, and so far we have only handled the left. Let's repeat the same procedure for the right:
-=======
 If you are using DocArray v<0.30.0, you will be familiar with its [dataclass API](https://docarray.jina.ai/fundamentals/dataclass/).
 
 _DocArray v2 is that idea, taken seriously._ Every `Document` is created through dataclass-like interface,
@@ -539,7 +418,6 @@
 - **Flexibility:** No need to conform to a fixed set of fields -- your data defines the schema
 - **Multi-modality:** Easily store multiple modalities and multiple embeddings in the same Document
 - **Language agnostic:** At its core, Documents are just dictionaries. This makes it easy to create and send them from any language, not just Python.
->>>>>>> 0f94d1a5
 
 You may also be familiar with our old Document Stores for vector DB integration.
 They are now called **Document Indexes** and offer the following improvements (see [here](#store) for the new API):
@@ -547,18 +425,6 @@
 - **Production-ready:** The new Document Indexes are a much thinner wrapper around the various vector DB libraries, making them more robust and easier to maintain
 - **Increased flexibility:** We strive to support any configuration or setting that you could perform through the DB's first-party client
 
-<<<<<<< HEAD
-```python
-right_da = (
-    DocumentArray.pull('jina-ai/demo-rightda', show_progress=True)
-    .apply(preproc)
-    .embed(model, device='cuda')[:1000]
-)
-```
-     
-</td>
-<td>
-=======
 For now, Document Indexes support **[Weaviate](https://weaviate.io/)**, **[Qdrant](https://qdrant.tech/)**, **[ElasticSearch](https://www.elastic.co/)**, and **[HNSWLib](https://github.com/nmslib/hnswlib)**, with more to come.
 
 </details>
@@ -584,7 +450,6 @@
 The most obvious advantage here is **first-class support for ML centric data**, such as {Torch, TF, ...}Tensor, Embedding, etc.
 
 This includes handy features such as validating the shape of a tensor:
->>>>>>> 0f94d1a5
 
 ```python
 from docarray import BaseDoc
@@ -641,11 +506,6 @@
 </details>
 
 
-<<<<<<< HEAD
-### Match nearest neighbors
-
-Now we can match the left to the right and take the top-9 results.
-=======
 ## Coming from PyTorch
 
 <details>
@@ -664,7 +524,6 @@
 and provides a (FastAPI-compatible) schema that eases the transition between model training and model serving.
 
 To see the effect of this, let's first observe a vanilla PyTorch implementation of a tri-modal ML model:
->>>>>>> 0f94d1a5
 
 ```python
 import torch
@@ -751,9 +610,6 @@
         return docs
 ```
 
-<<<<<<< HEAD
-Or shorten the loop to a one-liner using the element and attribute selector:
-=======
 Looks much better, doesn't it?
 You instantly win in code readability and maintainability. And for the same price you can turn your PyTorch model into a FastAPI app and reuse your Document
 schema definition (see [below](#coming-from-fastapi)). Everything is handled in a pythonic manner by relying on type hints.
@@ -769,7 +625,6 @@
 Similar to the [PyTorch approach](#coming-from-pytorch), you can also use DocArray with TensorFlow to handle and represent multi-modal data inside your ML model.
 
 First off, to use DocArray with TensorFlow we first need to install it as follows:
->>>>>>> 0f94d1a5
 
 ```
 pip install tensorflow==2.11.0
@@ -786,18 +641,9 @@
 ```python
 from typing import Optional
 
-<<<<<<< HEAD
-<p align="center">
-<a href="https://docs.docarray.org"><img src="https://github.com/jina-ai/docarray/blob/main/.github/README-img/9nn-left.jpeg?raw=true" alt="Visualizing top-9 matches using DocArray API" height="250px"></a>
-<a href="https://docs.docarray.org"><img src="https://github.com/jina-ai/docarray/blob/main/.github/README-img/9nn.png?raw=true" alt="Visualizing top-9 matches using DocArray API" height="250px"></a>
-</p>
-
-Here we reversed the preprocessing steps (i.e. switching axis and normalizing) on the copied matches, so you can visualize them using image sprites.  
-=======
 from docarray import DocList, BaseDoc
 
 import tensorflow as tf
->>>>>>> 0f94d1a5
 
 
 class Podcast(BaseDoc):
@@ -817,9 +663,6 @@
         return inputs
 ```
 
-<<<<<<< HEAD
-Here we created a new DocumentArray with real matches by simply replacing the filename, e.g. `left/00001.jpg` to `right/00001.jpg`. That's all we need: if the predicted match has the identical `uri` as the groundtruth match, then it is correct.
-=======
 </details>
 
 
@@ -829,7 +672,6 @@
   <summary>Click to expand</summary>
 
 Documents are Pydantic Models (with a twist), and as such they are fully compatible with FastAPI!
->>>>>>> 0f94d1a5
 
 But why should you use them, and not the Pydantic models you already know and love?
 Good question!
@@ -878,53 +720,34 @@
     resp_redoc = await ac.get("/redoc")
 ```
 
-<<<<<<< HEAD
-You can also use other metrics like `precision_at_k`, `ndcg_at_k`, `hit_at_k`.
-
-If you think a pretrained ResNet50 is good enough, let me tell you with [Finetuner](https://github.com/jina-ai/finetuner) you can do much better with [just another ten lines of code](https://finetuner.jina.ai/notebooks/image_to_image/).
-=======
 Just like a vanilla Pydantic model!
 
 </details>
 
->>>>>>> 0f94d1a5
 
 ## Coming from a vector database
 
 <details>
   <summary>Click to expand</summary>
 
-<<<<<<< HEAD
-You can save a DocumentArray to binary, JSON, dict, DataFrame, CSV or Protobuf message with/without compression. In its simplest form:
-=======
 If you came across DocArray as a universal vector database client, you can best think of it as **a new kind of ORM for vector databases**.
 
 DocArray's job is to take multi-modal, nested and domain-specific data and to map it to a vector database,
 store it there, and thus make it searchable:
->>>>>>> 0f94d1a5
 
 ```python
 from docarray import DocList, BaseDoc
 from docarray.index import HnswDocumentIndex
 import numpy as np
 
-<<<<<<< HEAD
-To reuse that DocumentArray's data, use `left_da = DocumentArray.load('left_da.bin')`.
-=======
 from docarray.typing import ImageUrl, ImageTensor, NdArray
 
->>>>>>> 0f94d1a5
 
 class ImageDoc(BaseDoc):
     url: ImageUrl
     tensor: ImageTensor
     embedding: NdArray[128]
 
-<<<<<<< HEAD
-```python
-left_da.push('my_shared_da')
-```
-=======
 
 # create some data
 dl = DocList[ImageDoc](
@@ -937,18 +760,10 @@
         for _ in range(100)
     ]
 )
->>>>>>> 0f94d1a5
 
 # create a Document Index
 index = HnswDocumentIndex[ImageDoc](work_dir='/tmp/test_index2')
 
-<<<<<<< HEAD
-```python
-left_da = DocumentArray.pull('<username>/my_shared_da')
-```
-
-Intrigued? That's only scratching the surface of what DocArray is capable of. [Read our docs to learn more](https://docs.docarray.org).
-=======
 
 # index your data
 index.index(dl)
@@ -967,16 +782,9 @@
 An integration of [OpenSearch](https://opensearch.org/) is currently in progress.
 
 Legacy versions of DocArray also support [Redis](https://redis.io/) and [Milvus](https://milvus.io/), but these are not yet supported in the current version.
->>>>>>> 0f94d1a5
 
 Of course this is only one thing that DocArray can do, so we encourage you to check out the rest of this readme!
 
-<<<<<<< HEAD
-<!-- start support-pitch -->
-## Support & talk to us
-- Join our [Discord server](https://discord.gg/WaMp6PVPgR) and chat with other community members about ideas.
-- Join our [public meetings](https://calendar.google.com/calendar/u/2?cid=Y180NmJjYjQ3ZjEzN2QzOThjZjhjZmM2MzM0YTYyMjRkMjVhMjY1NTBlMGZkNjZkOGFmOWUyNjZiMDU4ODkyYmIxQGdyb3VwLmNhbGVuZGFyLmdvb2dsZS5jb20) where we discuss the future of the project.
-=======
 </details>
 
 
@@ -995,10 +803,11 @@
 ```
 
 ## See also
->>>>>>> 0f94d1a5
 
 - [Documentation](https://docarray-v2--jina-docs.netlify.app/)
 - [Join our Discord server](https://discord.gg/WaMp6PVPgR)
 - [Donation to Linux Foundation AI&Data blog post](https://jina.ai/news/donate-docarray-lf-for-inclusive-standard-multimodal-data-model/)
 - ["Legacy" DocArray github page](https://github.com/docarray/docarray)
-- ["Legacy" DocArray documentation](https://docarray.jina.ai/)+- ["Legacy" DocArray documentation](https://docarray.jina.ai/)
+
+> DocArray is a trademark of LF AI Projects, LLC