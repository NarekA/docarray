<p align="center">
<img src="https://github.com/docarray/docarray/blob/main/docs/_static/logo-light.svg?raw=true" alt="DocArray logo: The data structure for unstructured data" width="150px">
<br>
<b>The data structure for multimodal data</b>
</p>

<p align=center>
<a href="https://pypi.org/project/docarray/"><img src="https://img.shields.io/pypi/v/docarray?style=flat-square&amp;label=Release" alt="PyPI"></a>
<a href="https://codecov.io/gh/docarray/docarray"><img alt="Codecov branch" src="https://img.shields.io/codecov/c/github/docarray/docarray/main?logo=Codecov&logoColor=white&style=flat-square"></a>
<a href="https://bestpractices.coreinfrastructure.org/projects/6554"><img src="https://bestpractices.coreinfrastructure.org/projects/6554/badge"></a>
<a href="https://pypistats.org/packages/docarray"><img alt="PyPI - Downloads from official pypistats" src="https://img.shields.io/pypi/dm/docarray?style=flat-square"></a>
<a href="https://discord.gg/WaMp6PVPgR"><img src="https://dcbadge.vercel.app/api/server/WaMp6PVPgR?theme=default-inverted&style=flat-square"></a>
</p>

> ⬆️ **DocArray v2**: This readme refer to the second version of DocArray (starting at 0.30). If you want to use the old
> DocArray v1 version (below 0.30) check out the [docarray-v1-fixe](https://github.com/docarray/docarray/tree/docarray-v1-fixes) branch

<<<<<<< HEAD
> ⬆️ **DocArray v2**: We are currently working on v2 of DocArray. Keep reading here if you are interested in the
> current (stable) version, or check out the [v2 alpha branch](https://github.com/docarray/docarray/tree/feat-rewrite-v2#readme)
> and [v2 roadmap](https://github.com/docarray/docarray/issues/780)!

DocArray is a library for nested, unstructured, multimodal data in transit, including text, image, audio, video, 3D mesh, etc. It allows deep-learning engineers to efficiently process, embed, search, recommend, store, and transfer multimodal data with a Pythonic API.

🚪 **Door to multimodal world**: super-expressive data structure for representing complicated/mixed/nested text, image, video, audio, 3D mesh data. The foundation data structure of [Jina](https://github.com/jina-ai/jina), [CLIP-as-service](https://github.com/jina-ai/clip-as-service), [DALL·E Flow](https://github.com/jina-ai/dalle-flow), [DiscoArt](https://github.com/jina-ai/discoart) etc.
=======

DocArray is a library for **representing, sending and storing multi-modal data**, perfect for **Machine Learning applications**.
>>>>>>> dbf2bba3

Those are the three pillars of DocArray, and you can check them out individually:

1. [**Represent**](#represent)
2. [**Send**](#send)
3. [**Store**](#store)

<<<<<<< HEAD
🔎 **One-stop k-NN**: Unified and consistent API for mainstream vector databases that allows nearest neighbor search including Elasticsearch, Redis, AnnLite, Qdrant, Weaviate.

👒 **For modern apps**: GraphQL support makes your server versatile on request and response; built-in data validation and JSON Schema (OpenAPI) help you build reliable web services.

🐍 **Pythonic experience**: as easy as a Python list. If you can Python, you can DocArray. Intuitive idioms and type annotation simplify the code you write.

🛸 **IDE integration**: pretty-print and visualization on Jupyter notebook and Google Colab; comprehensive autocomplete and type hints in PyCharm and VS Code.

Read more on [why should you use DocArray](https://docs.docarray.org/get-started/what-is/) and [comparison to alternatives](https://docs.docarray.org/get-started/what-is/#comparing-to-alternatives).
=======
DocArray handles your data while integrating seamlessly with the rest of your **Python and ML ecosystem**:

- :fire: DocArray has native compatibility for **[NumPy](https://github.com/numpy/numpy)**, **[PyTorch](https://github.com/pytorch/pytorch)** and **[TensorFlow](https://github.com/tensorflow/tensorflow)**, including for **model training use cases**
- :zap: DocArray is built on **[Pydantic](https://github.com/pydantic/pydantic)** and out-of-the-box compatible with **[FastAPI](https://github.com/tiangolo/fastapi/)** and **[Jina](https://github.com/jina-ai/jina/)**
- :package: DocArray can index data in vector databases such as **[Weaviate](https://weaviate.io/), [Qdrant](https://qdrant.tech/), [ElasticSearch](https://www.elastic.co/de/elasticsearch/)** as well as **[HNSWLib](https://github.com/nmslib/hnswlib)**
- :chains: DocArray data can be sent as JSON over **HTTP** or as **[Protobuf](https://protobuf.dev/)** over **[gRPC](https://grpc.io/)**


> :bulb: **Where are you coming from?** Depending on your use case and background, there are different was to "get" DocArray.
> You can navigate to the following section for an explanation that should fit your mindest:
> - [Coming from pure PyTorch or TensorFlow](#coming-from-pytorch)
> - [Coming from Pydantic](#coming-from-pydantic)
> - [Coming from FastAPI](#coming-from-fastapi)
> - [Coming from a vector database](#coming-from-vector-database)

DocArray was released under the open-source [Apache License 2.0](https://github.com/docarray/docarray/blob/main/LICENSE) in January 2022. It is currently a sandbox project under [LF AI & Data Foundation](https://lfaidata.foundation/).
>>>>>>> dbf2bba3

## Represent

DocArray allows you to **represent your data**, in an ML-native way.

<<<<<<< HEAD
## [Documentation](https://docs.docarray.org)
=======
This is useful for different use cases:
- :running_woman: You are **training a model**, there are myriads of tensors of different shapes and sizes flying around, representing different _things_, and you want to keep a straight head about them
- :cloud: You are **serving a model**, for example through FastAPI, and you want to specify your API endpoints
- :card_index_dividers: You are **parsing data** for later use in your ML or DS applications
>>>>>>> dbf2bba3

> :bulb: **Coming from Pydantic?** If you're currently using Pydantic for the use cases above, you should be happy to hear
> that DocArray is built on top of, and fully compatible with, Pydantic!
> Also, we have [dedicated section](#coming-from-pydantic) just for you!

Put simply, DocArray lets you represent your data in a dataclass-like way, with ML as a first class citizen:

```python
from docarray import BaseDoc
from docarray.typing import TorchTensor, ImageUrl
import torch

# Define your data model
class MyDocument(BaseDoc):
    description: str
    image_url: ImageUrl  # could also be VideoUrl, AudioUrl, etc.
    image_tensor: TorchTensor[1704, 2272, 3]  # you can express tensor shapes!


# Stack multiple documents in a Document Vector
from docarray import DocVec

vec = DocVec[MyDocument](
    [
        MyDocument(
            description="A cat",
            image_url="https://example.com/cat.jpg",
            image_tensor=torch.rand(1704, 2272, 3),
        ),
    ]
    * 10
)
print(vec.image_tensor.shape)  # (10, 1704, 2272, 3)
```

<details>
  <summary>Click for more details</summary>

So let's take a closer look at how you can represent your data with DocArray:

```python
from docarray import BaseDoc
from docarray.typing import TorchTensor, ImageUrl
from typing import Optional
import torch

# Define your data model
class MyDocument(BaseDoc):
    description: str
    image_url: ImageUrl  # could also be VideoUrl, AudioUrl, etc.
    image_tensor: Optional[
        TorchTensor[1704, 2272, 3]
    ]  # could also be NdArray or TensorflowTensor
    embedding: Optional[TorchTensor]
```
<<<<<<< HEAD
[Commonly used features](https://docs.docarray.org/#install) can be enabled via `pip install "docarray[common]"`.
=======
>>>>>>> dbf2bba3

So not only can you define the types of your data, you can even **specify the shape of your tensors!**

Once you have your model in form of a `Document`, you can work with it!

```python
# Create a document
doc = MyDocument(
    description="This is a photo of a mountain",
    image_url="https://upload.wikimedia.org/wikipedia/commons/2/2f/Alpamayo.jpg",
)

# Load image tensor from URL
doc.image_tensor = doc.image_url.load()

# Compute embedding with any model of your choice


def clip_image_encoder(image_tensor: TorchTensor) -> TorchTensor:  # dummy function
    return torch.rand(512)

<<<<<<< HEAD
### Example 1: represent multimodal data in a dataclass

You can easily represent the following news article card with `docarray.dataclass` and type annotation:
=======

doc.embedding = clip_image_encoder(doc.image_tensor)
>>>>>>> dbf2bba3

print(doc.embedding.shape)  # torch.Size([512])
```

### Compose nested Documents

<<<<<<< HEAD
<img src="https://github.com/docarray/docarray/blob/main/docs/fundamentals/dataclass/img/image-mmdoc-example.png?raw=true" alt="A example multimodal document" width="300px">
     
</td>
<td>
=======
Of course you can compose Documents into a nested structure:
>>>>>>> dbf2bba3

```python
from docarray import BaseDoc
from docarray.documents import ImageDoc, TextDoc
import numpy as np


class MultiModalDocument(BaseDoc):
    image_doc: ImageDoc
    text_doc: TextDoc


doc = MultiModalDocument(
    image_doc=ImageDoc(tensor=np.zeros((3, 224, 224))), text_doc=TextDoc(text='hi!')
)
```

Of course, you rarely work with a single data point at a time, especially in Machine Learning applications.

That's why you can easily collect multiple `Documents`:

### Collect multiple `Documents`

<<<<<<< HEAD
### Example 2: text matching in 10 lines

Let's search for top-5 similar sentences of <kbd>she smiled too much</kbd> in "Pride and Prejudice":
=======
When building or interacting with an ML system, usually you want to process multiple Documents (data points) at once.

DocArray offers two data structures for this:
- **`DocVec`**: A vector of `Documents`. All tensors in the `Documents` are stacked up into a single tensor. **Perfect for batch processing and use inside of ML models**.
- **`DocList`**: A list of `Documents`. All tensors in the `Documents` are kept as-is. **Perfect for streaming, re-ranking, and shuffling of data**.

Let's take a look at them, starting with `DocVec`:
>>>>>>> dbf2bba3

```python
from docarray import DocVec, BaseDoc
from docarray.typing import AnyTensor, ImageUrl
import numpy as np


class Image(BaseDoc):
    url: ImageUrl
    tensor: AnyTensor  # this allows torch, numpy, and tensor flow tensors


vec = DocVec[Image](  # the DocVec is parametrized by your personal schema!
    [
        Image(
            url="https://upload.wikimedia.org/wikipedia/commons/2/2f/Alpamayo.jpg",
            tensor=np.zeros((3, 224, 224)),
        )
        for _ in range(100)
    ]
)
```

As you can see in the code snippet above, `DocVec` is **parametrized by the type of Document** you want to use with it: `DocVec[Image]`.

This may look slightly weird at first, but we're confident that you'll get used to it quickly!
Besides, it allows us to do some cool things, like giving you **bulk access to the fields that you defined** in your `Document`:

```python
tensor = vec.tensor  # gets all the tensors in the DocVec
print(tensor.shape)  # which are stacked up into a single tensor!
print(vec.url)  # you can bulk access any other field, too
```

The second data structure, `DocList`, works in a similar way:

```python
from docarray import DocList

dl = DocList[Image](  # the DocList is parametrized by your personal schema!
    [
        Image(
            url="https://upload.wikimedia.org/wikipedia/commons/2/2f/Alpamayo.jpg",
            tensor=np.zeros((3, 224, 224)),
        )
        for _ in range(100)
    ]
)
```

You can still bulk access the fields of your `Document`:

```python
tensors = dl.tensor  # gets all the tensors in the DocList
print(type(tensors))  # as a list of tensors
print(dl.url)  # you can bulk access any other field, too
```

<<<<<<< HEAD
When your data is too big, storing in memory is not the best idea. DocArray supports [multiple storage backends](https://docs.docarray.org/advanced/document-store/) such as SQLite, Weaviate, Qdrant and AnnLite. They're all unified under **the exact same user experience and API**. Take the above snippet: you only need to change one line to use SQLite:
=======
And you can insert, remove, and append `Documents` to your `DocList`:
>>>>>>> dbf2bba3

```python
# append
dl.append(
    Image(
        url="https://upload.wikimedia.org/wikipedia/commons/2/2f/Alpamayo.jpg",
        tensor=np.zeros((3, 224, 224)),
    )
)
# delete
del dl[0]
# insert
dl.insert(
    0,
    Image(
        url="https://upload.wikimedia.org/wikipedia/commons/2/2f/Alpamayo.jpg",
        tensor=np.zeros((3, 224, 224)),
    ),
)
```

<<<<<<< HEAD
The code snippet can still run **as-is**. All APIs remain the same, the subsequent code then runs in an "in-database" manner. 

Besides saving memory, you can leverage storage backends for persistence and faster retrieval (e.g. on nearest-neighbor queries).

### Example 4: complete workflow of visual search 

Let's use DocArray and the [Totally Looks Like](https://sites.google.com/view/totally-looks-like-dataset) dataset to build a simple meme image search. The dataset contains 6,016 image-pairs stored in `/left` and `/right`. Images that share the same filename appear similar to the human eye. For example:

<table>
<thead>
  <tr>
    <th>left/00018.jpg</th>
    <th>right/00018.jpg</th>
    <th>left/00131.jpg</th>
    <th>right/00131.jpg</th>
  </tr>
</thead>
<tbody>
  <tr align="center">
    <td><img src="https://github.com/docarray/docarray/blob/main/.github/README-img/left-00018.jpg?raw=true" alt="Visualizing top-9 matches using DocArray API" width="50%"></td>
    <td><img src="https://github.com/docarray/docarray/blob/main/.github/README-img/right-00018.jpg?raw=true" alt="Visualizing top-9 matches using DocArray API" width="50%"></td>
    <td><img src="https://github.com/docarray/docarray/blob/main/.github/README-img/left-00131.jpg?raw=true" alt="Visualizing top-9 matches using DocArray API" width="50%"></td>
    <td><img src="https://github.com/docarray/docarray/blob/main/.github/README-img/right-00131.jpg?raw=true" alt="Visualizing top-9 matches using DocArray API" width="50%"></td>
  </tr>
</tbody>
</table>

Given an image from `/left`, can we find the most-similar image to it in `/right`? (without looking at the filename).
=======
And you can seamlessly switch between `DocVec` and `DocList`:

```python
vec_2 = dl.to_doc_vec()
assert isinstance(vec_2, DocVec)

dl_2 = vec_2.to_doc_list()
assert isinstance(dl_2, DocList)
```

</details>

## Send

DocArray allows you to **send your data**, in an ML-native way.

This means there is native support for **Protobuf and gRPC**, on top of **HTTP** and serialization to JSON, JSONSchema, Base64, and Bytes.

This is useful for different use cases:
- :cloud: You are **serving a model**, for example through **[Jina](https://github.com/jina-ai/jina/)** or **[FastAPI](https://github.com/tiangolo/fastapi/)**
- :spider_web: You **distribute your model** across machines and need to send your data between nodes
- :gear: You are building a **microservice** architecture and need to send your data between microservices
>>>>>>> dbf2bba3

> :bulb: **Coming from FastAPI?** If you're currently using FastAPI for the use cases above, you should be happy to hear
> that DocArray is fully compatible with FastAPI!
> Also, we have [dedicated section](#coming-from-fastapi) just for you!

<<<<<<< HEAD
First we load images. You *can* go to [Totally Looks Like](https://sites.google.com/view/totally-looks-like-dataset)'s website, unzip and load images as below:
=======
Whenever you want to send your data you need to serialize it, so let's take a look at how that works with DocArray:
>>>>>>> dbf2bba3

```python
from docarray import BaseDoc
from docarray.typing import ImageTorchTensor
import torch

# model your data
class MyDocument(BaseDoc):
    description: str
    image: ImageTorchTensor[3, 224, 224]

<<<<<<< HEAD
Or you can simply pull it from Jina AI Cloud:

```python
left_da = DocumentArray.pull('jina-ai/demo-leftda', show_progress=True)
```

**Note**
If you have more than 15GB of RAM and want to try using the whole dataset instead of just the first 1,000 images, remove `[:1000]` when loading the files into the DocumentArrays `left_da` and `right_da`.
=======

# create a Document
doc = MyDocument(
    description="This is a description",
    image=torch.zeros((3, 224, 224)),
)

# serialize it!
proto = doc.to_protobuf()
bytes_ = doc.to_bytes()
json = doc.json()

# deserialize it!
doc_2 = MyDocument.from_protobuf(proto)
doc_4 = MyDocument.from_bytes(bytes_)
doc_5 = MyDocument.parse_raw(json)
```

Of course, serialization is not all you need.
So check out how DocArray integrates with FatAPI and Jina.


## Store
>>>>>>> dbf2bba3

Once you've modelled your data, and maybe sent it around, usually you want to **store it** somewhere.
But fret not! DocArray has you covered!

<<<<<<< HEAD
You'll see a progress bar to indicate how much has downloaded.

To get a feeling of the data, we can plot them in one sprite image. You need matplotlib and torch installed to run this snippet:
=======
**Document Stores** let you, well, store your Documents, locally or remotely, all with the same user interface:
- :cd: **On disk** as a file in your local file system
- :bucket: On **[AWS S3](https://aws.amazon.com/de/s3/)**
- :cloud: On **[Jina AI Cloud](https://cloud.jina.ai/)**

<details>
  <summary>See Document Store usage</summary>

The Document Store interface lets you push and pull Documents to and from multiple data sources, all with the same user interface.

As an example, let's take a look at how that would work with AWS S3 storage:
>>>>>>> dbf2bba3

```python
from docarray import DocList
from docarray.documents import ImageDoc
import numpy as np

dl = DocList[ImageDoc](
    [
        ImageDoc(
            url="https://upload.wikimedia.org/wikipedia/commons/2/2f/Alpamayo.jpg",
            tensor=np.zeros((3, 224, 224)),
        )
        for _ in range(100)
    ]
)

# push the DocList to S3
dl.push('s3://my-bucket/my-documents', show_progress=True)

# pull the DocList from S3
dl_2 = DocList[ImageDoc].pull('s3://my-bucket/my-documents', show_progress=True)
```
</details>

<<<<<<< HEAD
<p align="center">
<a href="https://docs.docarray.org"><img src="https://github.com/docarray/docarray/blob/main/.github/README-img/sprite.png?raw=true" alt="Load totally looks like dataset with docarray API" width="60%"></a>
</p>
=======
**Document Indexes** let you index your Documents into a **vector database**, for efficient similarity-based retrieval.

This is useful for:
- :left_speech_bubble: Augmenting **LLMs and Chatbots** with domain knowledge ([Retrieval Augmented Generation](https://arxiv.org/abs/2005.11401))
- :mag: **Neural search** applications
- :bulb: **Recommender systems**

Currently, DocArray Document Indexes support **[Weaviate](https://weaviate.io/)**, **[Qdrant](https://qdrant.tech/)**, **[ElasticSearch](https://www.elastic.co/)**, and **[HNSWLib](https://github.com/nmslib/hnswlib)**, with more to come!
>>>>>>> dbf2bba3

<details>
  <summary>See Document Index usage</summary>

The Document Index interface lets you index and retrieve Documents from multiple vector databases, all with the same user interface.

It supports ANN vector search, text search, filtering, and hybrid search.

```python
from docarray import DocList, BaseDoc
from docarray.index import HnswDocumentIndex
import numpy as np

from docarray.typing import ImageUrl, ImageTensor, NdArray


class ImageDoc(BaseDoc):
    url: ImageUrl
    tensor: ImageTensor
    embedding: NdArray[128]


# create some data
dl = DocList[ImageDoc](
    [
        ImageDoc(
            url="https://upload.wikimedia.org/wikipedia/commons/2/2f/Alpamayo.jpg",
            tensor=np.zeros((3, 224, 224)),
            embedding=np.random.random((128,)),
        )
        for _ in range(100)
    ]
)

# create a Document Index
index = HnswDocumentIndex[ImageDoc](work_dir='/tmp/test_index')

<<<<<<< HEAD
Now let's convert images into embeddings using a pretrained ResNet50:
=======
>>>>>>> dbf2bba3

# index your data
index.index(dl)

# find similar Documents
query = dl[0]
results, scores = index.find(query, limit=10, search_field='embedding')
```

</details>

Depending on your background and use case, there are different ways for you to _get_ DocArray.
Choose your own adventure!

<<<<<<< HEAD
You can visualize the embeddings via tSNE in an interactive embedding projector. You will need to have pydantic, uvicorn and FastAPI installed to run this snippet:
=======
## Coming from old DocArray
>>>>>>> dbf2bba3

<details>
  <summary>Click to expand</summary>

<<<<<<< HEAD
<p align="center">
<a href="https://docs.docarray.org"><img src="https://github.com/docarray/docarray/blob/main/.github/README-img/tsne.gif?raw=true" alt="Visualizing embedding via tSNE and embedding projector" width="90%"></a>
</p>

Fun is fun, but our goal is to match left images against right images, and so far we have only handled the left. Let's repeat the same procedure for the right:
=======
If you are using DocArray v<0.30.0, you will be familiar with its [dataclass API](https://docarray.jina.ai/fundamentals/dataclass/).

_DocArray v2 is that idea, taken seriously._ Every `Document` is created through dataclass-like interface,
courtesy of [Pydantic](https://pydantic-docs.helpmanual.io/usage/models/).

This gives the following advantages:
- **Flexibility:** No need to conform to a fixed set of fields -- your data defines the schema
- **Multi-modality:** Easily store multiple modalities and multiple embeddings in the same Document
- **Language agnostic:** At its core, Documents are just dictionaries. This makes it easy to create and send them from any language, not just Python.
>>>>>>> dbf2bba3

You may also be familiar with our old Document Stores for vector DB integration.
They are now called **Document Indexes** and offer the following improvements (see [here](#store) for the new API):
- **Hybrid search:** You can now combine vector search with text search, and even filter by arbitrary fields
- **Production-ready:** The new Document Indexes are a much thinner wrapper around the various vector DB libraries, making them more robust and easier to maintain
- **Increased flexibility:** We strive to support any configuration or setting that you could perform through the DB's first-party client

<<<<<<< HEAD
```python
right_da = (
    DocumentArray.pull('jina-ai/demo-rightda', show_progress=True)
    .apply(preproc)
    .embed(model, device='cuda')[:1000]
)
```
     
</td>
<td>
=======
For now, Document Indexes support **[Weaviate](https://weaviate.io/)**, **[Qdrant](https://qdrant.tech/)**, **[ElasticSearch](https://www.elastic.co/)**, and **[HNSWLib](https://github.com/nmslib/hnswlib)**, with more to come.

</details>

## Coming from Pydantic

<details>
  <summary>Click to expand</summary>

If you come from Pydantic, you can see DocArray Documents as juiced up Pydantic models, and DocArray as a collection of goodies around them.

More specifically, we set out to **make Pydantic fit for the ML world** - not by replacing it, but by building on top of it!

This means that you get the following benefits:
- **ML focused types**: Tensor, TorchTensor, Embedding, ..., including **tensor shape validation**
- Full compatibility with **FastAPI**
- **DocList** and **DocVec** generalize the idea of a model to a _sequence_ or _batch_ of models. Perfect for **use in ML models** and other batch processing tasks.
- **Types that are alive**: ImageUrl can `.load()` a URL to image tensor, TextUrl can load and tokenize text documents, etc.
- Cloud-ready: Serialization to **Protobuf** for use with microservices and **gRPC**
- **Pre-built multi-modal Documents** for different data modalities: Image, Text, 3DMesh, Video, Audio and more. Note that all of these are valid Pydantic models!
- **Document Stores** and **Document Indexes** let you store your data and retrieve it using **vector search**

The most obvious advantage here is **first-class support for ML centric data**, such as {Torch, TF, ...}Tensor, Embedding, etc.

This includes handy features such as validating the shape of a tensor:
>>>>>>> dbf2bba3

```python
from docarray import BaseDoc
from docarray.typing import TorchTensor
import torch


class MyDoc(BaseDoc):
    tensor: TorchTensor[3, 224, 224]


doc = MyDoc(tensor=torch.zeros(3, 224, 224))  # works
doc = MyDoc(tensor=torch.zeros(224, 224, 3))  # works by reshaping

try:
    doc = MyDoc(tensor=torch.zeros(224))  # fails validation
except Exception as e:
    print(e)
    # tensor
    # Cannot reshape tensor of shape (224,) to shape (3, 224, 224) (type=value_error)


class Image(BaseDoc):
    tensor: TorchTensor[3, 'x', 'x']


Image(tensor=torch.zeros(3, 224, 224))  # works

try:
    Image(
        tensor=torch.zeros(3, 64, 128)
    )  # fails validation because second dimension does not match third
except Exception as e:
    print()


try:
    Image(
        tensor=torch.zeros(4, 224, 224)
    )  # fails validation because of the first dimension
except Exception as e:
    print(e)
    # Tensor shape mismatch. Expected(3, 'x', 'x'), got(4, 224, 224)(type=value_error)

try:
    Image(
        tensor=torch.zeros(3, 64)
    )  # fails validation because it does not have enough dimensions
except Exception as e:
    print(e)
    # Tensor shape mismatch. Expected (3, 'x', 'x'), got (3, 64) (type=value_error)
```

</details>

<<<<<<< HEAD
### Match nearest neighbors

Now we can match the left to the right and take the top-9 results.
=======

## Coming from PyTorch

<details>
  <summary>Click to expand</summary>

If you come from PyTorch, you can see DocArray mainly as a way of _organizing your data as it flows through your model_.

It offers you several advantages:
- Express **tensors shapes in type hints**
- **Group tensors that belong to the same object**, e.g. an audio track and an image
- **Go directly to deployment**, by re-using your data model as a [FastAPI](https://fastapi.tiangolo.com/) or [Jina](https://github.com/jina-ai/jina) API schema
- Connect model components between **microservices**, using Protobuf and gRPC

DocArray can be used directly inside ML models to handle and represent multi-modal data.
This allows you to reason about your data using DocArray's abstractions deep inside of `nn.Module`,
and provides a (FastAPI-compatible) schema that eases the transition between model training and model serving.

To see the effect of this, let's first observe a vanilla PyTorch implementation of a tri-modal ML model:
>>>>>>> dbf2bba3

```python
import torch
from torch import nn
import torch


def encoder(x):
    return torch.rand(512)


class MyMultiModalModel(nn.Module):
    def __init__(self):
        super().__init__()
        self.audio_encoder = encoder()
        self.image_encoder = encoder()
        self.text_encoder = encoder()

    def forward(self, text_1, text_2, image_1, image_2, audio_1, audio_2):
        embedding_text_1 = self.text_encoder(text_1)
        embedding_text_2 = self.text_encoder(text_2)

        embedding_image_1 = self.image_encoder(image_1)
        embedding_image_2 = self.image_encoder(image_2)

        embedding_audio_1 = self.image_encoder(audio_1)
        embedding_audio_2 = self.image_encoder(audio_2)

        return (
            embedding_text_1,
            embedding_text_2,
            embedding_image_1,
            embedding_image_2,
            embedding_audio_1,
            embedding_audio_2,
        )
```

Not very easy on the eyes if you ask us. And even worse, if you need to add one more modality you have to touch every part of your code base, changing the `forward()` return type and making a whole lot of changes downstream from that.

So, now let's see what the same code looks like with DocArray:

```python
from docarray import DocList, BaseDoc
from docarray.documents import ImageDoc, TextDoc, AudioDoc
from docarray.typing import TorchTensor
from torch import nn
import torch


def encoder(x):
    return torch.rand(512)


class Podcast(BaseDoc):
    text: TextDoc
    image: ImageDoc
    audio: AudioDoc


class PairPodcast(BaseDoc):
    left: Podcast
    right: Podcast


class MyPodcastModel(nn.Module):
    def __init__(self):
        super().__init__()
        self.audio_encoder = encoder()
        self.image_encoder = encoder()
        self.text_encoder = encoder()

    def forward_podcast(self, docs: DocList[Podcast]) -> DocList[Podcast]:
        docs.audio.embedding = self.audio_encoder(docs.audio.tensor)
        docs.text.embedding = self.text_encoder(docs.text.tensor)
        docs.image.embedding = self.image_encoder(docs.image.tensor)

        return docs

    def forward(self, docs: DocList[PairPodcast]) -> DocList[PairPodcast]:
        docs.left = self.forward_podcast(docs.left)
        docs.right = self.forward_podcast(docs.right)

        return docs
```

<<<<<<< HEAD
Or shorten the loop to a one-liner using the element and attribute selector:
=======
Looks much better, doesn't it?
You instantly win in code readability and maintainability. And for the same price you can turn your PyTorch model into a FastAPI app and reuse your Document
schema definition (see [below](#coming-from-fastapi)). Everything is handled in a pythonic manner by relying on type hints.
>>>>>>> dbf2bba3

</details>


## Coming from TensorFlow

<details>
  <summary>Click to expand</summary>

Similar to the [PyTorch approach](#coming-from-pytorch), you can also use DocArray with TensorFlow to handle and represent multi-modal data inside your ML model.

First off, to use DocArray with TensorFlow we first need to install it as follows:

```
pip install tensorflow==2.11.0
pip install protobuf==3.19.0
```

Compared to using DocArray with PyTorch, there is one main difference when using it with TensorFlow:\
While DocArray's `TorchTensor` is a subclass of `torch.Tensor`, this is not the case for the `TensorFlowTensor`: Due to some technical limitations of `tf.Tensor`, DocArray's `TensorFlowTensor` is not a subclass of `tf.Tensor` but rather stores a `tf.Tensor` in its `.tensor` attribute. 

How does this affect you? Whenever you want to access the tensor data to, let's say, do operations with it or hand it to your ML model, instead of handing over your `TensorFlowTensor` instance, you need to access its `.tensor` attribute.

This would look like the following:

```python
from typing import Optional

<<<<<<< HEAD
<p align="center">
<a href="https://docs.docarray.org"><img src="https://github.com/jina-ai/docarray/blob/main/.github/README-img/9nn-left.jpeg?raw=true" alt="Visualizing top-9 matches using DocArray API" height="250px"></a>
<a href="https://docs.docarray.org"><img src="https://github.com/jina-ai/docarray/blob/main/.github/README-img/9nn.png?raw=true" alt="Visualizing top-9 matches using DocArray API" height="250px"></a>
</p>

Here we reversed the preprocessing steps (i.e. switching axis and normalizing) on the copied matches, so you can visualize them using image sprites.  
=======
from docarray import DocList, BaseDoc

import tensorflow as tf
>>>>>>> dbf2bba3


class Podcast(BaseDoc):
    audio_tensor: Optional[AudioTensorFlowTensor]
    embedding: Optional[AudioTensorFlowTensor]


class MyPodcastModel(tf.keras.Model):
    def __init__(self):
        super().__init__()
        self.audio_encoder = AudioEncoder()

    def call(self, inputs: DocList[Podcast]) -> DocList[Podcast]:
        inputs.audio_tensor.embedding = self.audio_encoder(
            inputs.audio_tensor.tensor
        )  # access audio_tensor's .tensor attribute
        return inputs
```

<<<<<<< HEAD
Here we created a new DocumentArray with real matches by simply replacing the filename, e.g. `left/00001.jpg` to `right/00001.jpg`. That's all we need: if the predicted match has the identical `uri` as the groundtruth match, then it is correct.
=======
</details>


## Coming from FastAPI

<details>
  <summary>Click to expand</summary>
>>>>>>> dbf2bba3

Documents are Pydantic Models (with a twist), and as such they are fully compatible with FastAPI!

But why should you use them, and not the Pydantic models you already know and love?
Good question!
- Because of the ML-first features, types and validations, [here](#coming-from-pydantic)
- Because DocArray can act as an [ORM for vector databases](#coming-from-a-vector-database), similar to what SQLModel does for SQL databases

And to seal the deal, let us show you how easily Documents slot into your FastAPI app:

```python
import numpy as np
from fastapi import FastAPI
from httpx import AsyncClient

from docarray import BaseDoc
from docarray.documents import ImageDoc
from docarray.typing import NdArray
from docarray.base_doc import DocArrayResponse


class InputDoc(BaseDoc):
    img: ImageDoc


class OutputDoc(BaseDoc):
    embedding_clip: NdArray
    embedding_bert: NdArray


input_doc = InputDoc(img=ImageDoc(tensor=np.zeros((3, 224, 224))))

app = FastAPI()


@app.post("/doc/", response_model=OutputDoc, response_class=DocArrayResponse)
async def create_item(doc: InputDoc) -> OutputDoc:
    ## call my fancy model to generate the embeddings
    doc = OutputDoc(
        embedding_clip=np.zeros((100, 1)), embedding_bert=np.zeros((100, 1))
    )
    return doc


async with AsyncClient(app=app, base_url="http://test") as ac:
    response = await ac.post("/doc/", data=input_doc.json())
    resp_doc = await ac.get("/docs")
    resp_redoc = await ac.get("/redoc")
```

<<<<<<< HEAD
You can also use other metrics like `precision_at_k`, `ndcg_at_k`, `hit_at_k`.

If you think a pretrained ResNet50 is good enough, let me tell you with [Finetuner](https://github.com/jina-ai/finetuner) you can do much better with [just another ten lines of code](https://finetuner.jina.ai/notebooks/image_to_image/).
=======
Just like a vanilla Pydantic model!

</details>
>>>>>>> dbf2bba3


## Coming from a vector database

<<<<<<< HEAD
You can save a DocumentArray to binary, JSON, dict, DataFrame, CSV or Protobuf message with/without compression. In its simplest form:
=======
<details>
  <summary>Click to expand</summary>

If you came across DocArray as a universal vector database client, you can best think of it as **a new kind of ORM for vector databases**.

DocArray's job is to take multi-modal, nested and domain-specific data and to map it to a vector database,
store it there, and thus make it searchable:
>>>>>>> dbf2bba3

```python
from docarray import DocList, BaseDoc
from docarray.index import HnswDocumentIndex
import numpy as np

<<<<<<< HEAD
To reuse that DocumentArray's data, use `left_da = DocumentArray.load('left_da.bin')`.
=======
from docarray.typing import ImageUrl, ImageTensor, NdArray

>>>>>>> dbf2bba3

class ImageDoc(BaseDoc):
    url: ImageUrl
    tensor: ImageTensor
    embedding: NdArray[128]

<<<<<<< HEAD
```python
left_da.push('my_shared_da')
=======

# create some data
dl = DocList[ImageDoc](
    [
        ImageDoc(
            url="https://upload.wikimedia.org/wikipedia/commons/2/2f/Alpamayo.jpg",
            tensor=np.zeros((3, 224, 224)),
            embedding=np.random.random((128,)),
        )
        for _ in range(100)
    ]
)

# create a Document Index
index = HnswDocumentIndex[ImageDoc](work_dir='/tmp/test_index2')


# index your data
index.index(dl)

# find similar Documents
query = dl[0]
results, scores = index.find(query, limit=10, search_field='embedding')
>>>>>>> dbf2bba3
```

Currently, DocArray supports the following vector databases:
- [Weaviate](https://www.weaviate.io/)
- [Qdrant](https://qdrant.tech/)
- [Elasticsearch](https://www.elastic.co/elasticsearch/) v8 and v7
- [HNSWlib](https://github.com/nmslib/hnswlib) as a local-first alternative

<<<<<<< HEAD
```python
left_da = DocumentArray.pull('<username>/my_shared_da')
```

Intrigued? That's only scratching the surface of what DocArray is capable of. [Read our docs to learn more](https://docs.docarray.org).
=======
An integration of [OpenSearch](https://opensearch.org/) is currently in progress.

Legacy versions of DocArray also support [Redis](https://redis.io/) and [Milvus](https://milvus.io/), but these are not yet supported in the current version.

Of course this is only one thing that DocArray can do, so we encourage you to check out the rest of this readme!

</details>


## Install the alpha

To try out the alpha you can install it via git:

```shell
pip install "git+https://github.com/docarray/docarray@2023.01.18.alpha#egg=docarray[proto,torch,image]"
```

...or from the latest development branch
>>>>>>> dbf2bba3

```shell
pip install "git+https://github.com/docarray/docarray@feat-rewrite-v2#egg=docarray[proto,torch,image]"
```

<<<<<<< HEAD
<!-- start support-pitch -->
## Support & talk to us
- Join our [Discord server](https://discord.gg/WaMp6PVPgR) and chat with other community members about ideas.
- Join our [public meetings](https://calendar.google.com/calendar/u/2?cid=Y180NmJjYjQ3ZjEzN2QzOThjZjhjZmM2MzM0YTYyMjRkMjVhMjY1NTBlMGZkNjZkOGFmOWUyNjZiMDU4ODkyYmIxQGdyb3VwLmNhbGVuZGFyLmdvb2dsZS5jb20) where we discuss the future of the project.
=======
## See also

- [Documentation](https://docarray-v2--jina-docs.netlify.app/)
- [Join our Discord server](https://discord.gg/WaMp6PVPgR)
- [Donation to Linux Foundation AI&Data blog post](https://jina.ai/news/donate-docarray-lf-for-inclusive-standard-multimodal-data-model/)
- ["Legacy" DocArray github page](https://github.com/docarray/docarray)
- ["Legacy" DocArray documentation](https://docarray.jina.ai/)
>>>>>>> dbf2bba3

> DocArray is a trademark of LF AI Projects, LLC<|MERGE_RESOLUTION|>--- conflicted
+++ resolved
@@ -15,18 +15,8 @@
 > ⬆️ **DocArray v2**: This readme refer to the second version of DocArray (starting at 0.30). If you want to use the old
 > DocArray v1 version (below 0.30) check out the [docarray-v1-fixe](https://github.com/docarray/docarray/tree/docarray-v1-fixes) branch
 
-<<<<<<< HEAD
-> ⬆️ **DocArray v2**: We are currently working on v2 of DocArray. Keep reading here if you are interested in the
-> current (stable) version, or check out the [v2 alpha branch](https://github.com/docarray/docarray/tree/feat-rewrite-v2#readme)
-> and [v2 roadmap](https://github.com/docarray/docarray/issues/780)!
-
-DocArray is a library for nested, unstructured, multimodal data in transit, including text, image, audio, video, 3D mesh, etc. It allows deep-learning engineers to efficiently process, embed, search, recommend, store, and transfer multimodal data with a Pythonic API.
-
-🚪 **Door to multimodal world**: super-expressive data structure for representing complicated/mixed/nested text, image, video, audio, 3D mesh data. The foundation data structure of [Jina](https://github.com/jina-ai/jina), [CLIP-as-service](https://github.com/jina-ai/clip-as-service), [DALL·E Flow](https://github.com/jina-ai/dalle-flow), [DiscoArt](https://github.com/jina-ai/discoart) etc.
-=======
 
 DocArray is a library for **representing, sending and storing multi-modal data**, perfect for **Machine Learning applications**.
->>>>>>> dbf2bba3
 
 Those are the three pillars of DocArray, and you can check them out individually:
 
@@ -34,17 +24,6 @@
 2. [**Send**](#send)
 3. [**Store**](#store)
 
-<<<<<<< HEAD
-🔎 **One-stop k-NN**: Unified and consistent API for mainstream vector databases that allows nearest neighbor search including Elasticsearch, Redis, AnnLite, Qdrant, Weaviate.
-
-👒 **For modern apps**: GraphQL support makes your server versatile on request and response; built-in data validation and JSON Schema (OpenAPI) help you build reliable web services.
-
-🐍 **Pythonic experience**: as easy as a Python list. If you can Python, you can DocArray. Intuitive idioms and type annotation simplify the code you write.
-
-🛸 **IDE integration**: pretty-print and visualization on Jupyter notebook and Google Colab; comprehensive autocomplete and type hints in PyCharm and VS Code.
-
-Read more on [why should you use DocArray](https://docs.docarray.org/get-started/what-is/) and [comparison to alternatives](https://docs.docarray.org/get-started/what-is/#comparing-to-alternatives).
-=======
 DocArray handles your data while integrating seamlessly with the rest of your **Python and ML ecosystem**:
 
 - :fire: DocArray has native compatibility for **[NumPy](https://github.com/numpy/numpy)**, **[PyTorch](https://github.com/pytorch/pytorch)** and **[TensorFlow](https://github.com/tensorflow/tensorflow)**, including for **model training use cases**
@@ -61,20 +40,15 @@
 > - [Coming from a vector database](#coming-from-vector-database)
 
 DocArray was released under the open-source [Apache License 2.0](https://github.com/docarray/docarray/blob/main/LICENSE) in January 2022. It is currently a sandbox project under [LF AI & Data Foundation](https://lfaidata.foundation/).
->>>>>>> dbf2bba3
 
 ## Represent
 
 DocArray allows you to **represent your data**, in an ML-native way.
 
-<<<<<<< HEAD
-## [Documentation](https://docs.docarray.org)
-=======
 This is useful for different use cases:
 - :running_woman: You are **training a model**, there are myriads of tensors of different shapes and sizes flying around, representing different _things_, and you want to keep a straight head about them
 - :cloud: You are **serving a model**, for example through FastAPI, and you want to specify your API endpoints
 - :card_index_dividers: You are **parsing data** for later use in your ML or DS applications
->>>>>>> dbf2bba3
 
 > :bulb: **Coming from Pydantic?** If you're currently using Pydantic for the use cases above, you should be happy to hear
 > that DocArray is built on top of, and fully compatible with, Pydantic!
@@ -130,10 +104,6 @@
     ]  # could also be NdArray or TensorflowTensor
     embedding: Optional[TorchTensor]
 ```
-<<<<<<< HEAD
-[Commonly used features](https://docs.docarray.org/#install) can be enabled via `pip install "docarray[common]"`.
-=======
->>>>>>> dbf2bba3
 
 So not only can you define the types of your data, you can even **specify the shape of your tensors!**
 
@@ -155,28 +125,15 @@
 def clip_image_encoder(image_tensor: TorchTensor) -> TorchTensor:  # dummy function
     return torch.rand(512)
 
-<<<<<<< HEAD
-### Example 1: represent multimodal data in a dataclass
-
-You can easily represent the following news article card with `docarray.dataclass` and type annotation:
-=======
 
 doc.embedding = clip_image_encoder(doc.image_tensor)
->>>>>>> dbf2bba3
 
 print(doc.embedding.shape)  # torch.Size([512])
 ```
 
 ### Compose nested Documents
 
-<<<<<<< HEAD
-<img src="https://github.com/docarray/docarray/blob/main/docs/fundamentals/dataclass/img/image-mmdoc-example.png?raw=true" alt="A example multimodal document" width="300px">
-     
-</td>
-<td>
-=======
 Of course you can compose Documents into a nested structure:
->>>>>>> dbf2bba3
 
 ```python
 from docarray import BaseDoc
@@ -200,11 +157,6 @@
 
 ### Collect multiple `Documents`
 
-<<<<<<< HEAD
-### Example 2: text matching in 10 lines
-
-Let's search for top-5 similar sentences of <kbd>she smiled too much</kbd> in "Pride and Prejudice":
-=======
 When building or interacting with an ML system, usually you want to process multiple Documents (data points) at once.
 
 DocArray offers two data structures for this:
@@ -212,7 +164,6 @@
 - **`DocList`**: A list of `Documents`. All tensors in the `Documents` are kept as-is. **Perfect for streaming, re-ranking, and shuffling of data**.
 
 Let's take a look at them, starting with `DocVec`:
->>>>>>> dbf2bba3
 
 ```python
 from docarray import DocVec, BaseDoc
@@ -271,11 +222,7 @@
 print(dl.url)  # you can bulk access any other field, too
 ```
 
-<<<<<<< HEAD
-When your data is too big, storing in memory is not the best idea. DocArray supports [multiple storage backends](https://docs.docarray.org/advanced/document-store/) such as SQLite, Weaviate, Qdrant and AnnLite. They're all unified under **the exact same user experience and API**. Take the above snippet: you only need to change one line to use SQLite:
-=======
 And you can insert, remove, and append `Documents` to your `DocList`:
->>>>>>> dbf2bba3
 
 ```python
 # append
@@ -297,36 +244,6 @@
 )
 ```
 
-<<<<<<< HEAD
-The code snippet can still run **as-is**. All APIs remain the same, the subsequent code then runs in an "in-database" manner. 
-
-Besides saving memory, you can leverage storage backends for persistence and faster retrieval (e.g. on nearest-neighbor queries).
-
-### Example 4: complete workflow of visual search 
-
-Let's use DocArray and the [Totally Looks Like](https://sites.google.com/view/totally-looks-like-dataset) dataset to build a simple meme image search. The dataset contains 6,016 image-pairs stored in `/left` and `/right`. Images that share the same filename appear similar to the human eye. For example:
-
-<table>
-<thead>
-  <tr>
-    <th>left/00018.jpg</th>
-    <th>right/00018.jpg</th>
-    <th>left/00131.jpg</th>
-    <th>right/00131.jpg</th>
-  </tr>
-</thead>
-<tbody>
-  <tr align="center">
-    <td><img src="https://github.com/docarray/docarray/blob/main/.github/README-img/left-00018.jpg?raw=true" alt="Visualizing top-9 matches using DocArray API" width="50%"></td>
-    <td><img src="https://github.com/docarray/docarray/blob/main/.github/README-img/right-00018.jpg?raw=true" alt="Visualizing top-9 matches using DocArray API" width="50%"></td>
-    <td><img src="https://github.com/docarray/docarray/blob/main/.github/README-img/left-00131.jpg?raw=true" alt="Visualizing top-9 matches using DocArray API" width="50%"></td>
-    <td><img src="https://github.com/docarray/docarray/blob/main/.github/README-img/right-00131.jpg?raw=true" alt="Visualizing top-9 matches using DocArray API" width="50%"></td>
-  </tr>
-</tbody>
-</table>
-
-Given an image from `/left`, can we find the most-similar image to it in `/right`? (without looking at the filename).
-=======
 And you can seamlessly switch between `DocVec` and `DocList`:
 
 ```python
@@ -349,17 +266,12 @@
 - :cloud: You are **serving a model**, for example through **[Jina](https://github.com/jina-ai/jina/)** or **[FastAPI](https://github.com/tiangolo/fastapi/)**
 - :spider_web: You **distribute your model** across machines and need to send your data between nodes
 - :gear: You are building a **microservice** architecture and need to send your data between microservices
->>>>>>> dbf2bba3
 
 > :bulb: **Coming from FastAPI?** If you're currently using FastAPI for the use cases above, you should be happy to hear
 > that DocArray is fully compatible with FastAPI!
 > Also, we have [dedicated section](#coming-from-fastapi) just for you!
 
-<<<<<<< HEAD
-First we load images. You *can* go to [Totally Looks Like](https://sites.google.com/view/totally-looks-like-dataset)'s website, unzip and load images as below:
-=======
 Whenever you want to send your data you need to serialize it, so let's take a look at how that works with DocArray:
->>>>>>> dbf2bba3
 
 ```python
 from docarray import BaseDoc
@@ -371,16 +283,6 @@
     description: str
     image: ImageTorchTensor[3, 224, 224]
 
-<<<<<<< HEAD
-Or you can simply pull it from Jina AI Cloud:
-
-```python
-left_da = DocumentArray.pull('jina-ai/demo-leftda', show_progress=True)
-```
-
-**Note**
-If you have more than 15GB of RAM and want to try using the whole dataset instead of just the first 1,000 images, remove `[:1000]` when loading the files into the DocumentArrays `left_da` and `right_da`.
-=======
 
 # create a Document
 doc = MyDocument(
@@ -404,16 +306,10 @@
 
 
 ## Store
->>>>>>> dbf2bba3
 
 Once you've modelled your data, and maybe sent it around, usually you want to **store it** somewhere.
 But fret not! DocArray has you covered!
 
-<<<<<<< HEAD
-You'll see a progress bar to indicate how much has downloaded.
-
-To get a feeling of the data, we can plot them in one sprite image. You need matplotlib and torch installed to run this snippet:
-=======
 **Document Stores** let you, well, store your Documents, locally or remotely, all with the same user interface:
 - :cd: **On disk** as a file in your local file system
 - :bucket: On **[AWS S3](https://aws.amazon.com/de/s3/)**
@@ -425,7 +321,6 @@
 The Document Store interface lets you push and pull Documents to and from multiple data sources, all with the same user interface.
 
 As an example, let's take a look at how that would work with AWS S3 storage:
->>>>>>> dbf2bba3
 
 ```python
 from docarray import DocList
@@ -450,11 +345,6 @@
 ```
 </details>
 
-<<<<<<< HEAD
-<p align="center">
-<a href="https://docs.docarray.org"><img src="https://github.com/docarray/docarray/blob/main/.github/README-img/sprite.png?raw=true" alt="Load totally looks like dataset with docarray API" width="60%"></a>
-</p>
-=======
 **Document Indexes** let you index your Documents into a **vector database**, for efficient similarity-based retrieval.
 
 This is useful for:
@@ -463,7 +353,6 @@
 - :bulb: **Recommender systems**
 
 Currently, DocArray Document Indexes support **[Weaviate](https://weaviate.io/)**, **[Qdrant](https://qdrant.tech/)**, **[ElasticSearch](https://www.elastic.co/)**, and **[HNSWLib](https://github.com/nmslib/hnswlib)**, with more to come!
->>>>>>> dbf2bba3
 
 <details>
   <summary>See Document Index usage</summary>
@@ -501,10 +390,6 @@
 # create a Document Index
 index = HnswDocumentIndex[ImageDoc](work_dir='/tmp/test_index')
 
-<<<<<<< HEAD
-Now let's convert images into embeddings using a pretrained ResNet50:
-=======
->>>>>>> dbf2bba3
 
 # index your data
 index.index(dl)
@@ -519,22 +404,11 @@
 Depending on your background and use case, there are different ways for you to _get_ DocArray.
 Choose your own adventure!
 
-<<<<<<< HEAD
-You can visualize the embeddings via tSNE in an interactive embedding projector. You will need to have pydantic, uvicorn and FastAPI installed to run this snippet:
-=======
 ## Coming from old DocArray
->>>>>>> dbf2bba3
 
 <details>
   <summary>Click to expand</summary>
 
-<<<<<<< HEAD
-<p align="center">
-<a href="https://docs.docarray.org"><img src="https://github.com/docarray/docarray/blob/main/.github/README-img/tsne.gif?raw=true" alt="Visualizing embedding via tSNE and embedding projector" width="90%"></a>
-</p>
-
-Fun is fun, but our goal is to match left images against right images, and so far we have only handled the left. Let's repeat the same procedure for the right:
-=======
 If you are using DocArray v<0.30.0, you will be familiar with its [dataclass API](https://docarray.jina.ai/fundamentals/dataclass/).
 
 _DocArray v2 is that idea, taken seriously._ Every `Document` is created through dataclass-like interface,
@@ -544,7 +418,6 @@
 - **Flexibility:** No need to conform to a fixed set of fields -- your data defines the schema
 - **Multi-modality:** Easily store multiple modalities and multiple embeddings in the same Document
 - **Language agnostic:** At its core, Documents are just dictionaries. This makes it easy to create and send them from any language, not just Python.
->>>>>>> dbf2bba3
 
 You may also be familiar with our old Document Stores for vector DB integration.
 They are now called **Document Indexes** and offer the following improvements (see [here](#store) for the new API):
@@ -552,18 +425,6 @@
 - **Production-ready:** The new Document Indexes are a much thinner wrapper around the various vector DB libraries, making them more robust and easier to maintain
 - **Increased flexibility:** We strive to support any configuration or setting that you could perform through the DB's first-party client
 
-<<<<<<< HEAD
-```python
-right_da = (
-    DocumentArray.pull('jina-ai/demo-rightda', show_progress=True)
-    .apply(preproc)
-    .embed(model, device='cuda')[:1000]
-)
-```
-     
-</td>
-<td>
-=======
 For now, Document Indexes support **[Weaviate](https://weaviate.io/)**, **[Qdrant](https://qdrant.tech/)**, **[ElasticSearch](https://www.elastic.co/)**, and **[HNSWLib](https://github.com/nmslib/hnswlib)**, with more to come.
 
 </details>
@@ -589,7 +450,6 @@
 The most obvious advantage here is **first-class support for ML centric data**, such as {Torch, TF, ...}Tensor, Embedding, etc.
 
 This includes handy features such as validating the shape of a tensor:
->>>>>>> dbf2bba3
 
 ```python
 from docarray import BaseDoc
@@ -645,11 +505,6 @@
 
 </details>
 
-<<<<<<< HEAD
-### Match nearest neighbors
-
-Now we can match the left to the right and take the top-9 results.
-=======
 
 ## Coming from PyTorch
 
@@ -669,7 +524,6 @@
 and provides a (FastAPI-compatible) schema that eases the transition between model training and model serving.
 
 To see the effect of this, let's first observe a vanilla PyTorch implementation of a tri-modal ML model:
->>>>>>> dbf2bba3
 
 ```python
 import torch
@@ -756,13 +610,9 @@
         return docs
 ```
 
-<<<<<<< HEAD
-Or shorten the loop to a one-liner using the element and attribute selector:
-=======
 Looks much better, doesn't it?
 You instantly win in code readability and maintainability. And for the same price you can turn your PyTorch model into a FastAPI app and reuse your Document
 schema definition (see [below](#coming-from-fastapi)). Everything is handled in a pythonic manner by relying on type hints.
->>>>>>> dbf2bba3
 
 </details>
 
@@ -791,18 +641,9 @@
 ```python
 from typing import Optional
 
-<<<<<<< HEAD
-<p align="center">
-<a href="https://docs.docarray.org"><img src="https://github.com/jina-ai/docarray/blob/main/.github/README-img/9nn-left.jpeg?raw=true" alt="Visualizing top-9 matches using DocArray API" height="250px"></a>
-<a href="https://docs.docarray.org"><img src="https://github.com/jina-ai/docarray/blob/main/.github/README-img/9nn.png?raw=true" alt="Visualizing top-9 matches using DocArray API" height="250px"></a>
-</p>
-
-Here we reversed the preprocessing steps (i.e. switching axis and normalizing) on the copied matches, so you can visualize them using image sprites.  
-=======
 from docarray import DocList, BaseDoc
 
 import tensorflow as tf
->>>>>>> dbf2bba3
 
 
 class Podcast(BaseDoc):
@@ -822,9 +663,6 @@
         return inputs
 ```
 
-<<<<<<< HEAD
-Here we created a new DocumentArray with real matches by simply replacing the filename, e.g. `left/00001.jpg` to `right/00001.jpg`. That's all we need: if the predicted match has the identical `uri` as the groundtruth match, then it is correct.
-=======
 </details>
 
 
@@ -832,7 +670,6 @@
 
 <details>
   <summary>Click to expand</summary>
->>>>>>> dbf2bba3
 
 Documents are Pydantic Models (with a twist), and as such they are fully compatible with FastAPI!
 
@@ -883,22 +720,13 @@
     resp_redoc = await ac.get("/redoc")
 ```
 
-<<<<<<< HEAD
-You can also use other metrics like `precision_at_k`, `ndcg_at_k`, `hit_at_k`.
-
-If you think a pretrained ResNet50 is good enough, let me tell you with [Finetuner](https://github.com/jina-ai/finetuner) you can do much better with [just another ten lines of code](https://finetuner.jina.ai/notebooks/image_to_image/).
-=======
 Just like a vanilla Pydantic model!
 
 </details>
->>>>>>> dbf2bba3
 
 
 ## Coming from a vector database
 
-<<<<<<< HEAD
-You can save a DocumentArray to binary, JSON, dict, DataFrame, CSV or Protobuf message with/without compression. In its simplest form:
-=======
 <details>
   <summary>Click to expand</summary>
 
@@ -906,29 +734,20 @@
 
 DocArray's job is to take multi-modal, nested and domain-specific data and to map it to a vector database,
 store it there, and thus make it searchable:
->>>>>>> dbf2bba3
 
 ```python
 from docarray import DocList, BaseDoc
 from docarray.index import HnswDocumentIndex
 import numpy as np
 
-<<<<<<< HEAD
-To reuse that DocumentArray's data, use `left_da = DocumentArray.load('left_da.bin')`.
-=======
 from docarray.typing import ImageUrl, ImageTensor, NdArray
 
->>>>>>> dbf2bba3
 
 class ImageDoc(BaseDoc):
     url: ImageUrl
     tensor: ImageTensor
     embedding: NdArray[128]
 
-<<<<<<< HEAD
-```python
-left_da.push('my_shared_da')
-=======
 
 # create some data
 dl = DocList[ImageDoc](
@@ -952,7 +771,6 @@
 # find similar Documents
 query = dl[0]
 results, scores = index.find(query, limit=10, search_field='embedding')
->>>>>>> dbf2bba3
 ```
 
 Currently, DocArray supports the following vector databases:
@@ -961,13 +779,6 @@
 - [Elasticsearch](https://www.elastic.co/elasticsearch/) v8 and v7
 - [HNSWlib](https://github.com/nmslib/hnswlib) as a local-first alternative
 
-<<<<<<< HEAD
-```python
-left_da = DocumentArray.pull('<username>/my_shared_da')
-```
-
-Intrigued? That's only scratching the surface of what DocArray is capable of. [Read our docs to learn more](https://docs.docarray.org).
-=======
 An integration of [OpenSearch](https://opensearch.org/) is currently in progress.
 
 Legacy versions of DocArray also support [Redis](https://redis.io/) and [Milvus](https://milvus.io/), but these are not yet supported in the current version.
@@ -986,18 +797,11 @@
 ```
 
 ...or from the latest development branch
->>>>>>> dbf2bba3
 
 ```shell
 pip install "git+https://github.com/docarray/docarray@feat-rewrite-v2#egg=docarray[proto,torch,image]"
 ```
 
-<<<<<<< HEAD
-<!-- start support-pitch -->
-## Support & talk to us
-- Join our [Discord server](https://discord.gg/WaMp6PVPgR) and chat with other community members about ideas.
-- Join our [public meetings](https://calendar.google.com/calendar/u/2?cid=Y180NmJjYjQ3ZjEzN2QzOThjZjhjZmM2MzM0YTYyMjRkMjVhMjY1NTBlMGZkNjZkOGFmOWUyNjZiMDU4ODkyYmIxQGdyb3VwLmNhbGVuZGFyLmdvb2dsZS5jb20) where we discuss the future of the project.
-=======
 ## See also
 
 - [Documentation](https://docarray-v2--jina-docs.netlify.app/)
@@ -1005,6 +809,5 @@
 - [Donation to Linux Foundation AI&Data blog post](https://jina.ai/news/donate-docarray-lf-for-inclusive-standard-multimodal-data-model/)
 - ["Legacy" DocArray github page](https://github.com/docarray/docarray)
 - ["Legacy" DocArray documentation](https://docarray.jina.ai/)
->>>>>>> dbf2bba3
 
 > DocArray is a trademark of LF AI Projects, LLC